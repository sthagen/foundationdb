/*
 * ClusterController.actor.cpp
 *
 * This source file is part of the FoundationDB open source project
 *
 * Copyright 2013-2019 Apple Inc. and the FoundationDB project authors
 *
 * Licensed under the Apache License, Version 2.0 (the "License");
 * you may not use this file except in compliance with the License.
 * You may obtain a copy of the License at
 *
 *     http://www.apache.org/licenses/LICENSE-2.0
 *
 * Unless required by applicable law or agreed to in writing, software
 * distributed under the License is distributed on an "AS IS" BASIS,
 * WITHOUT WARRANTIES OR CONDITIONS OF ANY KIND, either express or implied.
 * See the License for the specific language governing permissions and
 * limitations under the License.
 */

#include <algorithm>
#include <iterator>
#include <map>
#include <set>
#include <vector>

#include "fdbrpc/FailureMonitor.h"
#include "flow/ActorCollection.h"
#include "fdbclient/NativeAPI.actor.h"
#include "fdbserver/BackupInterface.h"
#include "fdbserver/CoordinationInterface.h"
#include "fdbserver/DataDistributorInterface.h"
#include "fdbserver/Knobs.h"
#include "fdbserver/MoveKeys.actor.h"
#include "fdbserver/WorkerInterface.actor.h"
#include "fdbserver/LeaderElection.h"
#include "fdbserver/LogSystemConfig.h"
#include "fdbserver/WaitFailure.h"
#include "fdbserver/RatekeeperInterface.h"
#include "fdbserver/ServerDBInfo.h"
#include "fdbserver/Status.h"
#include "fdbserver/LatencyBandConfig.h"
#include "fdbclient/DatabaseContext.h"
#include "fdbserver/RecoveryState.h"
#include "fdbclient/ReadYourWrites.h"
#include "fdbrpc/Replication.h"
#include "fdbrpc/ReplicationUtils.h"
#include "fdbclient/KeyBackedTypes.h"
#include "flow/Util.h"
#include "flow/actorcompiler.h"  // This must be the last #include.

void failAfter( Future<Void> trigger, Endpoint e );

struct WorkerInfo : NonCopyable {
	Future<Void> watcher;
	ReplyPromise<RegisterWorkerReply> reply;
	Generation gen;
	int reboots;
	ProcessClass initialClass;
	ClusterControllerPriorityInfo priorityInfo;
	WorkerDetails details;
	Future<Void> haltRatekeeper;
	Future<Void> haltDistributor;
	Standalone<VectorRef<StringRef>> issues;

	WorkerInfo() : gen(-1), reboots(0), priorityInfo(ProcessClass::UnsetFit, false, ClusterControllerPriorityInfo::FitnessUnknown) {}
	WorkerInfo( Future<Void> watcher, ReplyPromise<RegisterWorkerReply> reply, Generation gen, WorkerInterface interf, ProcessClass initialClass, ProcessClass processClass, ClusterControllerPriorityInfo priorityInfo, bool degraded, Standalone<VectorRef<StringRef>> issues ) :
		watcher(watcher), reply(reply), gen(gen), reboots(0), initialClass(initialClass), priorityInfo(priorityInfo), details(interf, processClass, degraded), issues(issues) {}

	WorkerInfo(WorkerInfo&& r) noexcept
	  : watcher(std::move(r.watcher)), reply(std::move(r.reply)), gen(r.gen), reboots(r.reboots),
	    initialClass(r.initialClass), priorityInfo(r.priorityInfo), details(std::move(r.details)),
	    haltRatekeeper(r.haltRatekeeper), haltDistributor(r.haltDistributor), issues(r.issues) {}
	void operator=(WorkerInfo&& r) noexcept {
		watcher = std::move(r.watcher);
		reply = std::move(r.reply);
		gen = r.gen;
		reboots = r.reboots;
		initialClass = r.initialClass;
		priorityInfo = r.priorityInfo;
		details = std::move(r.details);
		haltRatekeeper = r.haltRatekeeper;
		haltDistributor = r.haltDistributor;
		issues = r.issues;
	}
};

struct WorkerFitnessInfo {
	WorkerDetails worker;
	ProcessClass::Fitness fitness;
	int used;

	WorkerFitnessInfo() : fitness(ProcessClass::NeverAssign), used(0) {}
	WorkerFitnessInfo(WorkerDetails worker, ProcessClass::Fitness fitness, int used) : worker(worker), fitness(fitness), used(used) {}
};

class ClusterControllerData {
public:
	struct DBInfo {
		Reference<AsyncVar<ClientDBInfo>> clientInfo;
		Reference<AsyncVar<ServerDBInfo>> serverInfo;
		std::map<NetworkAddress, double> incompatibleConnections;
		AsyncTrigger forceMasterFailure;
		int64_t masterRegistrationCount;
		int64_t dbInfoCount;
		bool recoveryStalled;
		bool forceRecovery;
		DatabaseConfiguration config;   // Asynchronously updated via master registration
		DatabaseConfiguration fullyRecoveredConfig;
		Database db;
		int unfinishedRecoveries;
		int logGenerations;
		bool cachePopulated;
		std::map<NetworkAddress, std::pair<double, OpenDatabaseRequest>> clientStatus;

		DBInfo() : masterRegistrationCount(0), recoveryStalled(false), forceRecovery(false), unfinishedRecoveries(0), logGenerations(0), cachePopulated(false),
			clientInfo( new AsyncVar<ClientDBInfo>( ClientDBInfo() ) ), dbInfoCount(0),
			serverInfo( new AsyncVar<ServerDBInfo>( ServerDBInfo() ) ),
			db( DatabaseContext::create( clientInfo, Future<Void>(), LocalityData(), true, TaskPriority::DefaultEndpoint, true ) )  // SOMEDAY: Locality!
		{
		}

		void setDistributor(const DataDistributorInterface& interf) {
			auto newInfo = serverInfo->get();
			newInfo.id = deterministicRandom()->randomUniqueID();
			newInfo.infoGeneration = ++dbInfoCount;
			newInfo.distributor = interf;
			serverInfo->set( newInfo );
		}

		void setRatekeeper(const RatekeeperInterface& interf) {
			auto newInfo = serverInfo->get();
			newInfo.id = deterministicRandom()->randomUniqueID();
			newInfo.infoGeneration = ++dbInfoCount;
			newInfo.ratekeeper = interf;
			serverInfo->set( newInfo );
		}

		void clearInterf(ProcessClass::ClassType t) {
			auto newInfo = serverInfo->get();
			newInfo.id = deterministicRandom()->randomUniqueID();
			newInfo.infoGeneration = ++dbInfoCount;
			if (t == ProcessClass::DataDistributorClass) {
				newInfo.distributor = Optional<DataDistributorInterface>();
			} else if (t == ProcessClass::RatekeeperClass) {
				newInfo.ratekeeper = Optional<RatekeeperInterface>();
			}
			serverInfo->set( newInfo );
		}

	};

	struct UpdateWorkerList {
		Future<Void> init( Database const& db ) {
			return update(this, db);
		}

		void set(Optional<Standalone<StringRef>> processID, Optional<ProcessData> data ) {
			delta[processID] = data;
			anyDelta.set(true);
		}

	private:
		std::map<Optional<Standalone<StringRef>>, Optional<ProcessData>> delta;
		AsyncVar<bool> anyDelta;

		ACTOR static Future<Void> update( UpdateWorkerList* self, Database db ) {
			// The Database we are using is based on worker registrations to this cluster controller, which come only
			// from master servers that we started, so it shouldn't be possible for multiple cluster controllers to fight.
			state Transaction tr(db);
			loop {
				try {
					tr.clear( workerListKeys );
					wait( tr.commit() );
					break;
				} catch (Error& e) {
					wait( tr.onError(e) );
				}
			}

			loop {
				// Wait for some changes
				while (!self->anyDelta.get())
					wait( self->anyDelta.onChange() );
				self->anyDelta.set(false);

				state std::map<Optional<Standalone<StringRef>>, Optional<ProcessData>> delta;
				delta.swap( self->delta );

				TraceEvent("UpdateWorkerList").detail("DeltaCount", delta.size());

				// Do a transaction to write the changes
				loop {
					try {
						for(auto w = delta.begin(); w != delta.end(); ++w) {
							if (w->second.present()) {
								tr.set( workerListKeyFor( w->first.get() ), workerListValue( w->second.get()) );
							} else
								tr.clear( workerListKeyFor( w->first.get() ) );
						}
						wait( tr.commit() );
						break;
					} catch (Error& e) {
						wait( tr.onError(e) );
					}
				}
			}
		}
	};

	bool workerAvailable( WorkerInfo const& worker, bool checkStable ) {
		return ( now() - startTime < 2 * FLOW_KNOBS->SERVER_REQUEST_INTERVAL ) || ( IFailureMonitor::failureMonitor().getState(worker.details.interf.storage.getEndpoint()).isAvailable() && ( !checkStable || worker.reboots < 2 ) );
	}

	bool isLongLivedStateless( Optional<Key> const& processId ) {
		return (db.serverInfo->get().distributor.present() && db.serverInfo->get().distributor.get().locality.processId() == processId) ||
				   (db.serverInfo->get().ratekeeper.present() && db.serverInfo->get().ratekeeper.get().locality.processId() == processId);
	}

	WorkerDetails getStorageWorker( RecruitStorageRequest const& req ) {
		std::set<Optional<Standalone<StringRef>>> excludedMachines( req.excludeMachines.begin(), req.excludeMachines.end() );
		std::set<Optional<Standalone<StringRef>>> includeDCs( req.includeDCs.begin(), req.includeDCs.end() );
		std::set<AddressExclusion> excludedAddresses( req.excludeAddresses.begin(), req.excludeAddresses.end() );

		for( auto& it : id_worker )
			if( workerAvailable( it.second, false ) &&
					!excludedMachines.count(it.second.details.interf.locality.zoneId()) &&
					( includeDCs.size() == 0 || includeDCs.count(it.second.details.interf.locality.dcId()) ) &&
					!addressExcluded(excludedAddresses, it.second.details.interf.address()) &&
					( !it.second.details.interf.secondaryAddress().present() || !addressExcluded(excludedAddresses, it.second.details.interf.secondaryAddress().get()) ) &&
					it.second.details.processClass.machineClassFitness( ProcessClass::Storage ) <= ProcessClass::UnsetFit ) {
				return it.second.details;
			}

		if( req.criticalRecruitment ) {
			ProcessClass::Fitness bestFit = ProcessClass::NeverAssign;
			Optional<WorkerDetails> bestInfo;
			for( auto& it : id_worker ) {
				ProcessClass::Fitness fit = it.second.details.processClass.machineClassFitness( ProcessClass::Storage );
				if( workerAvailable( it.second, false ) &&
						!excludedMachines.count(it.second.details.interf.locality.zoneId()) &&
						( includeDCs.size() == 0 || includeDCs.count(it.second.details.interf.locality.dcId()) ) &&
						!addressExcluded(excludedAddresses, it.second.details.interf.address()) &&
						fit < bestFit ) {
					bestFit = fit;
					bestInfo = it.second.details;
				}
			}

			if( bestInfo.present() ) {
				return bestInfo.get();
			}
		}

		throw no_more_servers();
	}

	std::vector<WorkerDetails> getWorkersForSeedServers( DatabaseConfiguration const& conf, Reference<IReplicationPolicy> const& policy, Optional<Optional<Standalone<StringRef>>> const& dcId = Optional<Optional<Standalone<StringRef>>>() ) {
		std::map<ProcessClass::Fitness, vector<WorkerDetails>> fitness_workers;
		std::vector<WorkerDetails> results;
		Reference<LocalitySet> logServerSet = Reference<LocalitySet>(new LocalityMap<WorkerDetails>());
		LocalityMap<WorkerDetails>* logServerMap = (LocalityMap<WorkerDetails>*) logServerSet.getPtr();
		bool bCompleted = false;

		for( auto& it : id_worker ) {
			auto fitness = it.second.details.processClass.machineClassFitness( ProcessClass::Storage );
			if( workerAvailable(it.second, false) && !conf.isExcludedServer(it.second.details.interf.addresses()) && fitness != ProcessClass::NeverAssign && ( !dcId.present() || it.second.details.interf.locality.dcId()==dcId.get() ) ) {
				fitness_workers[ fitness ].push_back(it.second.details);
			}
		}

		for( auto& it : fitness_workers ) {
			for (auto& worker : it.second ) {
				logServerMap->add(worker.interf.locality, &worker);
			}

			std::vector<LocalityEntry> bestSet;
			if( logServerSet->selectReplicas(policy, bestSet) ) {
				results.reserve(bestSet.size());
				for (auto& entry : bestSet) {
					auto object = logServerMap->getObject(entry);
					results.push_back(*object);
				}
				bCompleted = true;
				break;
			}
		}

		logServerSet->clear();
		logServerSet.clear();

		if (!bCompleted) {
			throw no_more_servers();
		}

		return results;
	}

	std::vector<WorkerDetails> getWorkersForTlogs(DatabaseConfiguration const& conf, int32_t required, int32_t desired,
	                                              Reference<IReplicationPolicy> const& policy,
	                                              std::map<Optional<Standalone<StringRef>>, int>& id_used,
	                                              bool checkStable = false,
	                                              std::set<Optional<Key>> dcIds = std::set<Optional<Key>>(),
	                                              std::vector<UID> exclusionWorkerIds = {}) {
<<<<<<< HEAD
		TraceEvent("TL1")
		    .detail("Conf", conf.toString())
		    .detail("L1", policy->info())
		    .detail("L2", id_used.size())
		    .detail("L3", checkStable)
		    .detail("L4", dcIds.size())
		    .detail("L5", exclusionWorkerIds.size());
		for (auto& pair : id_used) {
			TraceEvent("IdUsed")
			    .detail("Key", pair.first.present() ? pair.first.get().toString() : "absent")
			    .detail("Value", pair.second);
		}
		for (auto& pair : dcIds) {
			TraceEvent("DcIds").detail("Key", pair.present() ? pair.get().toString() : "absent");
		}

=======
>>>>>>> 850a21de
		std::map<std::pair<ProcessClass::Fitness,bool>, vector<WorkerDetails>> fitness_workers;
		std::vector<WorkerDetails> results;
		std::vector<LocalityData> unavailableLocals;
		Reference<LocalitySet> logServerSet;
		LocalityMap<WorkerDetails>* logServerMap;
		bool bCompleted = false;

		logServerSet = Reference<LocalitySet>(new LocalityMap<WorkerDetails>());
		logServerMap = (LocalityMap<WorkerDetails>*) logServerSet.getPtr();
		std::unordered_map<std::string, int> pcs;
		for( auto& it : id_worker ) {
			pcs[it.second.details.processClass.toString()]++;
			if (std::find(exclusionWorkerIds.begin(), exclusionWorkerIds.end(), it.second.details.interf.id()) == exclusionWorkerIds.end()) {
				auto fitness = it.second.details.processClass.machineClassFitness(ProcessClass::TLog);
				if (workerAvailable(it.second, checkStable) && !conf.isExcludedServer(it.second.details.interf.addresses()) && fitness != ProcessClass::NeverAssign && (!dcIds.size() || dcIds.count(it.second.details.interf.locality.dcId()))) {
					fitness_workers[std::make_pair(fitness, it.second.details.degraded)].push_back(it.second.details);
					TraceEvent("TL4")
					    .detail("L5", it.second.details.processClass.toString())
					    .detail("L6", it.second.details.interf.locality.toString());
				}
				else {
					TraceEvent("TL3")
					    .detail("L1", workerAvailable(it.second, checkStable))
					    .detail("L2", !conf.isExcludedServer(it.second.details.interf.addresses()))
					    .detail("L3", fitness != ProcessClass::NeverAssign)
					    .detail("L4", (!dcIds.size() || dcIds.count(it.second.details.interf.locality.dcId())))
					    .detail("L5", it.second.details.processClass.toString())
					    .detail("L6", it.second.details.interf.locality.toString());
					unavailableLocals.push_back(it.second.details.interf.locality);
				}
			}
		}
		std::stringstream ss;
		for (auto& p : pcs) {
			ss << p.first << ": " << p.second << ";";
		}
		TraceEvent("TL2")
		    .detail("L1", fitness_workers.size())
		    .detail("L2", unavailableLocals.size())
		    .detail("L3", id_worker.size())
		    .detail("L4", ss.str());

		results.reserve(results.size() + id_worker.size());
		for (int fitness = ProcessClass::BestFit; fitness != ProcessClass::NeverAssign && !bCompleted; fitness++)
		{
			auto fitnessEnum = (ProcessClass::Fitness) fitness;
			for(int addingDegraded = 0; addingDegraded < 2; addingDegraded++) {
				auto workerItr = fitness_workers.find(std::make_pair(fitnessEnum,(bool)addingDegraded));
				if (workerItr != fitness_workers.end()) {
					for (auto& worker : workerItr->second ) {
						logServerMap->add(worker.interf.locality, &worker);
					}
				}

				if (logServerSet->size() < (addingDegraded == 0 ? desired : required)) {
				}
				else if (logServerSet->size() == required || logServerSet->size() <= desired) {
					if (logServerSet->validate(policy)) {
						for (auto& object : logServerMap->getObjects()) {
							results.push_back(*object);
						}
						bCompleted = true;
						break;
					}
					TraceEvent(SevWarn, "GWFTADNotAcceptable", id)
					    .detail("Fitness", fitness)
					    .detail("Processes", logServerSet->size())
					    .detail("Required", required)
					    .detail("TLogPolicy", policy->info())
					    .detail("DesiredLogs", desired)
					    .detail("AddingDegraded", addingDegraded);
				}
				// Try to select the desired size, if larger
				else {
					std::vector<LocalityEntry> bestSet;
					std::vector<LocalityData> tLocalities;

					// Try to find the best team of servers to fulfill the policy
					if (findBestPolicySet(bestSet, logServerSet, policy, desired, SERVER_KNOBS->POLICY_RATING_TESTS,
					                      SERVER_KNOBS->POLICY_GENERATIONS)) {
						results.reserve(results.size() + bestSet.size());
						for (auto& entry : bestSet) {
							auto object = logServerMap->getObject(entry);
							ASSERT(object);
							results.push_back(*object);
							tLocalities.push_back(object->interf.locality);
						}
						TraceEvent("GWFTADBestResults", id).detail("Fitness", fitness).detail("Processes", logServerSet->size()).detail("BestCount", bestSet.size()).detail("BestZones", ::describeZones(tLocalities))
							.detail("BestDataHalls", ::describeDataHalls(tLocalities)).detail("TLogPolicy", policy->info()).detail("TotalResults", results.size()).detail("DesiredLogs", desired).detail("AddingDegraded", addingDegraded);
						bCompleted = true;
						break;
					}
					TraceEvent(SevWarn,"GWFTADNoBest", id).detail("Fitness", fitness).detail("Processes", logServerSet->size()).detail("Required", required).detail("TLogPolicy", policy->info()).detail("DesiredLogs", desired).detail("AddingDegraded", addingDegraded);
				}
			}
		}

		// If policy cannot be satisfied
		if (!bCompleted) {
			std::vector<LocalityData> tLocalities;
			for (auto& object : logServerMap->getObjects()) {
				tLocalities.push_back(object->interf.locality);
			}

			TraceEvent(SevWarn, "GetTLogTeamFailed")
			    .detail("Policy", policy->info())
			    .detail("Processes", logServerSet->size())
			    .detail("Workers", id_worker.size())
			    .detail("FitnessGroups", fitness_workers.size())
			    .detail("TLogZones", ::describeZones(tLocalities))
			    .detail("TLogDataHalls", ::describeDataHalls(tLocalities))
			    .detail("MissingZones", ::describeZones(unavailableLocals))
			    .detail("MissingDataHalls", ::describeDataHalls(unavailableLocals))
			    .detail("Required", required)
			    .detail("DesiredLogs", desired)
			    .detail("RatingTests", SERVER_KNOBS->POLICY_RATING_TESTS)
			    .detail("CheckStable", checkStable)
			    .detail("NumExclusionWorkers", exclusionWorkerIds.size())
			    .detail("PolicyGenerations", SERVER_KNOBS->POLICY_GENERATIONS)
			    .backtrace();

			logServerSet->clear();
			logServerSet.clear();
			throw no_more_servers();
		}

		for (auto& result : results) {
			id_used[result.interf.locality.processId()]++;
		}

		TraceEvent("GetTLogTeamDone").detail("Completed", bCompleted).detail("Policy", policy->info()).detail("Results", results.size()).detail("Processes", logServerSet->size()).detail("Workers", id_worker.size())
			.detail("Required", required).detail("Desired", desired).detail("RatingTests",SERVER_KNOBS->POLICY_RATING_TESTS).detail("PolicyGenerations",SERVER_KNOBS->POLICY_GENERATIONS);


		return results;
	}

	//FIXME: This logic will fallback unnecessarily when usable dcs > 1 because it does not check all combinations of potential satellite locations
	std::vector<WorkerDetails> getWorkersForSatelliteLogs( const DatabaseConfiguration& conf, const RegionInfo& region, const RegionInfo& remoteRegion, std::map< Optional<Standalone<StringRef>>, int>& id_used, bool& satelliteFallback, bool checkStable = false ) {
		int startDC = 0;
		loop {
			if(startDC > 0 && startDC >= region.satellites.size() + 1 - (satelliteFallback ? region.satelliteTLogUsableDcsFallback : region.satelliteTLogUsableDcs)) {
				if(satelliteFallback || region.satelliteTLogUsableDcsFallback == 0) {
					throw no_more_servers();
				} else {
					if(!goodRecruitmentTime.isReady()) {
						throw operation_failed();
					}
					satelliteFallback = true;
					startDC = 0;
				}
			}

			try {
				bool remoteDCUsedAsSatellite = false;
				std::set<Optional<Key>> satelliteDCs;
				int32_t desiredSatelliteTLogs = 0;
				for(int s = startDC; s < std::min<int>(startDC + (satelliteFallback ? region.satelliteTLogUsableDcsFallback : region.satelliteTLogUsableDcs), region.satellites.size()); s++) {
					satelliteDCs.insert(region.satellites[s].dcId);
					if(region.satellites[s].satelliteDesiredTLogCount == -1 || desiredSatelliteTLogs == -1) {
						desiredSatelliteTLogs = -1;
					} else {
						desiredSatelliteTLogs += region.satellites[s].satelliteDesiredTLogCount;
					}
					if (region.satellites[s].dcId == remoteRegion.dcId) {
						remoteDCUsedAsSatellite = true;
					}
				}
				std::vector<UID> exclusionWorkerIds;
				// FIXME: If remote DC is used as satellite then this logic only ensures that required number of remote TLogs can be recruited. It does not balance the number of desired TLogs
				// across the satellite and remote sides.
				if (remoteDCUsedAsSatellite) {
					std::map< Optional<Standalone<StringRef>>, int> tmpIdUsed;
					auto remoteLogs = getWorkersForTlogs(conf, conf.getRemoteTLogReplicationFactor(), conf.getRemoteTLogReplicationFactor(), conf.getRemoteTLogPolicy(), tmpIdUsed, false, { remoteRegion.dcId }, {});
					std::transform(remoteLogs.begin(), remoteLogs.end(), std::back_inserter(exclusionWorkerIds), [](const WorkerDetails &in) { return in.interf.id(); });
				}
				if(satelliteFallback) {
					return getWorkersForTlogs( conf, region.satelliteTLogReplicationFactorFallback, desiredSatelliteTLogs>0 ? desiredSatelliteTLogs : conf.getDesiredSatelliteLogs(region.dcId)*region.satelliteTLogUsableDcsFallback/region.satelliteTLogUsableDcs, region.satelliteTLogPolicyFallback, id_used, checkStable, satelliteDCs, exclusionWorkerIds);
				} else {
					return getWorkersForTlogs( conf, region.satelliteTLogReplicationFactor, desiredSatelliteTLogs>0 ? desiredSatelliteTLogs : conf.getDesiredSatelliteLogs(region.dcId), region.satelliteTLogPolicy, id_used, checkStable, satelliteDCs, exclusionWorkerIds);
				}
			} catch (Error &e) {
				if(e.code() != error_code_no_more_servers) {
					throw;
				}
			}

			startDC++;
		}
	}

	ProcessClass::Fitness getBestFitnessForRoleInDatacenter(ProcessClass::ClusterRole role) {
		ProcessClass::Fitness bestFitness = ProcessClass::NeverAssign;
		for (const auto& it : id_worker) {
			if (it.second.priorityInfo.isExcluded || it.second.details.interf.locality.dcId() != clusterControllerDcId) {
				continue;
			}
			bestFitness = std::min(bestFitness, it.second.details.processClass.machineClassFitness(role));
		}
		return bestFitness;
	}

	WorkerFitnessInfo getWorkerForRoleInDatacenter(Optional<Standalone<StringRef>> const& dcId, ProcessClass::ClusterRole role, ProcessClass::Fitness unacceptableFitness, DatabaseConfiguration const& conf, std::map< Optional<Standalone<StringRef>>, int>& id_used, bool checkStable = false ) {
		std::map<std::pair<ProcessClass::Fitness,int>, std::pair<vector<WorkerDetails>,vector<WorkerDetails>>> fitness_workers;

		for( auto& it : id_worker ) {
			auto fitness = it.second.details.processClass.machineClassFitness( role );
			if(conf.isExcludedServer(it.second.details.interf.addresses())) {
				fitness = std::max(fitness, ProcessClass::ExcludeFit);
			}
			if( workerAvailable(it.second, checkStable) && fitness < unacceptableFitness && it.second.details.interf.locality.dcId()==dcId ) {
				if (isLongLivedStateless(it.first)) {
					fitness_workers[ std::make_pair(fitness, id_used[it.first]) ].second.push_back(it.second.details);
				} else {
					fitness_workers[ std::make_pair(fitness, id_used[it.first]) ].first.push_back(it.second.details);
				}
			}
		}

		for( auto& it : fitness_workers ) {
			for( int j=0; j < 2; j++ ) {
				auto& w = j==0 ? it.second.first : it.second.second;
				deterministicRandom()->randomShuffle(w);
				for( int i=0; i < w.size(); i++ ) {
					id_used[w[i].interf.locality.processId()]++;
					return WorkerFitnessInfo(w[i], std::max(ProcessClass::GoodFit, it.first.first), it.first.second);
				}
			}
		}

		throw no_more_servers();
	}

	vector<WorkerDetails> getWorkersForRoleInDatacenter(
	    Optional<Standalone<StringRef>> const& dcId, ProcessClass::ClusterRole role, int amount,
	    DatabaseConfiguration const& conf, std::map<Optional<Standalone<StringRef>>, int>& id_used,
	    Optional<WorkerFitnessInfo> minWorker = Optional<WorkerFitnessInfo>(), bool checkStable = false) {
		std::map<std::pair<ProcessClass::Fitness, int>, std::pair<vector<WorkerDetails>, vector<WorkerDetails>>>
		    fitness_workers;
		vector<WorkerDetails> results;
		if (minWorker.present()) {
			results.push_back(minWorker.get().worker);
		}
		if (amount <= results.size()) {
			return results;
		}

		for (auto& it : id_worker) {
			auto fitness = it.second.details.processClass.machineClassFitness( role );
			if (workerAvailable(it.second, checkStable) &&
			    !conf.isExcludedServer(it.second.details.interf.addresses()) &&
			    it.second.details.interf.locality.dcId() == dcId &&
			    (!minWorker.present() ||
			     (it.second.details.interf.id() != minWorker.get().worker.interf.id() &&
			      (fitness < minWorker.get().fitness ||
			       (fitness == minWorker.get().fitness && id_used[it.first] <= minWorker.get().used))))) {
				if (isLongLivedStateless(it.first)) {
					fitness_workers[ std::make_pair(fitness, id_used[it.first]) ].second.push_back(it.second.details);
				} else {
					fitness_workers[ std::make_pair(fitness, id_used[it.first]) ].first.push_back(it.second.details);
				}
			}
		}

		for( auto& it : fitness_workers ) {
			for( int j=0; j < 2; j++ ) {
				auto& w = j==0 ? it.second.first : it.second.second;
				deterministicRandom()->randomShuffle(w);
				for( int i=0; i < w.size(); i++ ) {
					results.push_back(w[i]);
					id_used[w[i].interf.locality.processId()]++;
					if (results.size() == amount) return results;
				}
			}
		}

		return results;
	}

	struct RoleFitness {
		ProcessClass::Fitness bestFit;
		ProcessClass::Fitness worstFit;
		ProcessClass::ClusterRole role;
		int count;
		bool worstIsDegraded;

		RoleFitness(int bestFit, int worstFit, int count, ProcessClass::ClusterRole role) : bestFit((ProcessClass::Fitness)bestFit), worstFit((ProcessClass::Fitness)worstFit), count(count), role(role), worstIsDegraded(false) {}

		RoleFitness(int fitness, int count, ProcessClass::ClusterRole role) : bestFit((ProcessClass::Fitness)fitness), worstFit((ProcessClass::Fitness)fitness), count(count), role(role), worstIsDegraded(false) {}

		RoleFitness() : bestFit(ProcessClass::NeverAssign), worstFit(ProcessClass::NeverAssign), role(ProcessClass::NoRole), count(0), worstIsDegraded(false) {}

		RoleFitness( vector<WorkerDetails> workers, ProcessClass::ClusterRole role ) : role(role) {
			worstFit = ProcessClass::GoodFit;
			worstIsDegraded = false;
			bestFit = ProcessClass::NeverAssign;
			for(auto& it : workers) {
				auto thisFit = it.processClass.machineClassFitness( role );
				if(thisFit > worstFit) {
					worstFit = thisFit;
					worstIsDegraded = it.degraded;
				} else if(thisFit == worstFit) {
					worstIsDegraded = worstIsDegraded || it.degraded;
				}
				bestFit = std::min(bestFit, thisFit);
			}
			count = workers.size();
			//degraded is only used for recruitment of tlogs
			if(role != ProcessClass::TLog) {
				worstIsDegraded = false;
			}
		}

		bool operator < (RoleFitness const& r) const {
			if (worstFit != r.worstFit) return worstFit < r.worstFit;
			if (worstIsDegraded != r.worstIsDegraded) return r.worstIsDegraded;
			// FIXME: TLog recruitment process does not guarantee the best fit is not worsened.
			if (role != ProcessClass::TLog && role != ProcessClass::LogRouter && bestFit != r.bestFit) return bestFit < r.bestFit;
			return count > r.count;
		}
		bool operator>(RoleFitness const& r) const { return r < *this; }
		bool operator<=(RoleFitness const& r) const { return !(*this > r); }
		bool operator>=(RoleFitness const& r) const { return !(*this < r); }

		bool betterFitness (RoleFitness const& r) const {
			if (worstFit != r.worstFit) return worstFit < r.worstFit;
			if (worstIsDegraded != r.worstIsDegraded) return r.worstFit;
			if (bestFit != r.bestFit) return bestFit < r.bestFit;
			return false;
		}

		bool betterCount (RoleFitness const& r) const {
			if(count > r.count) return true;
			if(worstFit != r.worstFit) return worstFit < r.worstFit;
			if (worstIsDegraded != r.worstIsDegraded) return r.worstFit;
			return false;
		}

		bool operator == (RoleFitness const& r) const { return worstFit == r.worstFit && bestFit == r.bestFit && count == r.count && worstIsDegraded == r.worstIsDegraded; }

		std::string toString() const { return format("%d %d %d %d", bestFit, worstFit, count, worstIsDegraded); }
	};

	struct RoleFitnessPair {
		RoleFitness proxy;
		RoleFitness grvProxy;
		RoleFitness resolver;

		RoleFitnessPair() {}
		RoleFitnessPair(RoleFitness const& proxy, RoleFitness const& grvProxy, RoleFitness const& resolver)
		  : proxy(proxy), grvProxy(grvProxy), resolver(resolver) {}

		bool operator<(RoleFitnessPair const& r) const {
			if (proxy.betterFitness(r.proxy)) {
				return true;
			}
			if(r.proxy.betterFitness(proxy)) {
				return false;
			}
			if (grvProxy.betterFitness(r.grvProxy)) {
				return true;
			}
			if (r.grvProxy.betterFitness(grvProxy)) {
				return false;
			}
			if (resolver.betterFitness(r.resolver)) {
				return true;
			}
			if(r.resolver.betterFitness(resolver)) {
				return false;
			}
			if(proxy.count != r.proxy.count) {
				return proxy.count > r.proxy.count;
			}
			if (grvProxy.count != r.grvProxy.count) {
				return grvProxy.count > r.grvProxy.count;
			}
			return resolver.count > r.resolver.count;
		}
		bool operator>(RoleFitnessPair const& r) const { return r < *this; }
		bool operator<=(RoleFitnessPair const& r) const { return !(*this > r); }
		bool operator>=(RoleFitnessPair const& r) const { return !(*this < r); }

		bool operator==(RoleFitnessPair const& r) const {
			return proxy == r.proxy && grvProxy == r.grvProxy && resolver == r.resolver;
		}
	};

	std::set<Optional<Standalone<StringRef>>> getDatacenters( DatabaseConfiguration const& conf, bool checkStable = false ) {
		std::set<Optional<Standalone<StringRef>>> result;
		for( auto& it : id_worker )
			if( workerAvailable( it.second, checkStable ) && !conf.isExcludedServer( it.second.details.interf.addresses() ) )
				result.insert(it.second.details.interf.locality.dcId());
		return result;
	}

	void updateKnownIds(std::map< Optional<Standalone<StringRef>>, int>* id_used) {
		(*id_used)[masterProcessId]++;
		(*id_used)[clusterControllerProcessId]++;
	}

	RecruitRemoteFromConfigurationReply findRemoteWorkersForConfiguration( RecruitRemoteFromConfigurationRequest const& req ) {
		RecruitRemoteFromConfigurationReply result;
		std::map< Optional<Standalone<StringRef>>, int> id_used;

		updateKnownIds(&id_used);

		std::set<Optional<Key>> remoteDC;
		remoteDC.insert(req.dcId);

		auto remoteLogs = getWorkersForTlogs( req.configuration, req.configuration.getRemoteTLogReplicationFactor(), req.configuration.getDesiredRemoteLogs(), req.configuration.getRemoteTLogPolicy(), id_used, false, remoteDC, req.exclusionWorkerIds );
		for(int i = 0; i < remoteLogs.size(); i++) {
			result.remoteTLogs.push_back(remoteLogs[i].interf);
		}

		auto logRouters = getWorkersForRoleInDatacenter( req.dcId, ProcessClass::LogRouter, req.logRouterCount, req.configuration, id_used );
		for(int i = 0; i < logRouters.size(); i++) {
			result.logRouters.push_back(logRouters[i].interf);
		}


		if( !goodRemoteRecruitmentTime.isReady() &&
			( ( RoleFitness(SERVER_KNOBS->EXPECTED_TLOG_FITNESS, req.configuration.getDesiredRemoteLogs(), ProcessClass::TLog).betterCount(RoleFitness(remoteLogs, ProcessClass::TLog)) ) ||
			  ( RoleFitness(SERVER_KNOBS->EXPECTED_LOG_ROUTER_FITNESS, req.logRouterCount, ProcessClass::LogRouter).betterCount(RoleFitness(logRouters, ProcessClass::LogRouter)) ) ) ) {
			throw operation_failed();
		}

		return result;
	}

	ErrorOr<RecruitFromConfigurationReply> findWorkersForConfiguration( RecruitFromConfigurationRequest const& req, Optional<Key> dcId ) {
		RecruitFromConfigurationReply result;
		std::map< Optional<Standalone<StringRef>>, int> id_used;
		updateKnownIds(&id_used);

		ASSERT(dcId.present());

		std::set<Optional<Key>> primaryDC;
		primaryDC.insert(dcId);
		result.dcId = dcId;

		RegionInfo region;
		RegionInfo remoteRegion;
		for(auto& r : req.configuration.regions) {
			if(r.dcId == dcId.get()) {
				region = r;
			}
			else {
				remoteRegion = r;
			}
		}

		if(req.recruitSeedServers) {
			auto primaryStorageServers = getWorkersForSeedServers( req.configuration, req.configuration.storagePolicy, dcId );
			for(int i = 0; i < primaryStorageServers.size(); i++) {
				result.storageServers.push_back(primaryStorageServers[i].interf);
			}
		}

		auto tlogs = getWorkersForTlogs( req.configuration, req.configuration.tLogReplicationFactor, req.configuration.getDesiredLogs(), req.configuration.tLogPolicy, id_used, false, primaryDC );
		for(int i = 0; i < tlogs.size(); i++) {
			result.tLogs.push_back(tlogs[i].interf);
		}

		std::vector<WorkerDetails> satelliteLogs;
		if (region.satelliteTLogReplicationFactor > 0 && req.configuration.usableRegions > 1) {
			satelliteLogs =
			    getWorkersForSatelliteLogs(req.configuration, region, remoteRegion, id_used, result.satelliteFallback);
			for(int i = 0; i < satelliteLogs.size(); i++) {
				result.satelliteTLogs.push_back(satelliteLogs[i].interf);
			}
		}

		auto first_proxy = getWorkerForRoleInDatacenter(dcId, ProcessClass::Proxy, ProcessClass::ExcludeFit,
		                                                req.configuration, id_used);
		auto first_grv_proxy = getWorkerForRoleInDatacenter(dcId, ProcessClass::GrvProxy, ProcessClass::ExcludeFit,
		                                                    req.configuration, id_used);
		auto first_resolver = getWorkerForRoleInDatacenter(dcId, ProcessClass::Resolver, ProcessClass::ExcludeFit,
		                                                   req.configuration, id_used);

		auto proxies = getWorkersForRoleInDatacenter(dcId, ProcessClass::Proxy, req.configuration.getDesiredProxies(),
		                                             req.configuration, id_used, first_proxy);
		auto grv_proxies =
		    getWorkersForRoleInDatacenter(dcId, ProcessClass::GrvProxy, req.configuration.getDesiredGrvProxies(),
		                                  req.configuration, id_used, first_grv_proxy);
		auto resolvers = getWorkersForRoleInDatacenter( dcId, ProcessClass::Resolver, req.configuration.getDesiredResolvers(), req.configuration, id_used, first_resolver );
		for (int i = 0; i < proxies.size(); i++) result.masterProxies.push_back(proxies[i].interf);
		for (int i = 0; i < grv_proxies.size(); i++) result.grvProxies.push_back(grv_proxies[i].interf);
		for(int i = 0; i < resolvers.size(); i++)
			result.resolvers.push_back(resolvers[i].interf);

		if(req.maxOldLogRouters > 0) {
			if(tlogs.size() == 1) {
				result.oldLogRouters.push_back(tlogs[0].interf);
			} else {
				for(int i = 0; i < tlogs.size(); i++) {
					if(tlogs[i].interf.locality.processId() != clusterControllerProcessId) {
						result.oldLogRouters.push_back(tlogs[i].interf);
					}
				}
			}
		}

		if (req.configuration.backupWorkerEnabled) {
			const int nBackup = std::max<int>(
			    (req.configuration.desiredLogRouterCount > 0 ? req.configuration.desiredLogRouterCount : tlogs.size()),
			    req.maxOldLogRouters);
			auto backupWorkers =
			    getWorkersForRoleInDatacenter(dcId, ProcessClass::Backup, nBackup, req.configuration, id_used);
			std::transform(backupWorkers.begin(), backupWorkers.end(), std::back_inserter(result.backupWorkers),
			               [](const WorkerDetails& w) { return w.interf; });
		}

		if (!goodRecruitmentTime.isReady() &&
		    (RoleFitness(SERVER_KNOBS->EXPECTED_TLOG_FITNESS, req.configuration.getDesiredLogs(), ProcessClass::TLog)
		         .betterCount(RoleFitness(tlogs, ProcessClass::TLog)) ||
		     (region.satelliteTLogReplicationFactor > 0 && req.configuration.usableRegions > 1 &&
		      RoleFitness(SERVER_KNOBS->EXPECTED_TLOG_FITNESS, req.configuration.getDesiredSatelliteLogs(dcId),
		                  ProcessClass::TLog)
		          .betterCount(RoleFitness(satelliteLogs, ProcessClass::TLog))) ||
		     RoleFitness(SERVER_KNOBS->EXPECTED_PROXY_FITNESS, req.configuration.getDesiredProxies(),
		                 ProcessClass::Proxy)
		         .betterCount(RoleFitness(proxies, ProcessClass::Proxy)) ||
		     RoleFitness(SERVER_KNOBS->EXPECTED_GRV_PROXY_FITNESS, req.configuration.getDesiredGrvProxies(),
		                 ProcessClass::GrvProxy)
		         .betterCount(RoleFitness(grv_proxies, ProcessClass::GrvProxy)) ||
		     RoleFitness(SERVER_KNOBS->EXPECTED_RESOLVER_FITNESS, req.configuration.getDesiredResolvers(),
		                 ProcessClass::Resolver)
		         .betterCount(RoleFitness(resolvers, ProcessClass::Resolver)))) {
			return operation_failed();
		}

		return result;
	}

	RecruitFromConfigurationReply findWorkersForConfiguration( RecruitFromConfigurationRequest const& req ) {
		TraceEvent("RLoc1").detail("Regions", req.configuration.regions.size());
		if(req.configuration.regions.size() > 1) {
			std::vector<RegionInfo> regions = req.configuration.regions;
			if(regions[0].priority == regions[1].priority && regions[1].dcId == clusterControllerDcId.get()) {
				std::swap(regions[0], regions[1]);
			}

			if(regions[1].dcId == clusterControllerDcId.get() && regions[1].priority >= 0 && (!versionDifferenceUpdated || datacenterVersionDifference >= SERVER_KNOBS->MAX_VERSION_DIFFERENCE)) {
				std::swap(regions[0], regions[1]);
			}

			bool setPrimaryDesired = false;
			try {
				auto reply = findWorkersForConfiguration(req, regions[0].dcId);
				setPrimaryDesired = true;
				vector<Optional<Key>> dcPriority;
				dcPriority.push_back(regions[0].dcId);
				dcPriority.push_back(regions[1].dcId);
				desiredDcIds.set(dcPriority);
				if(reply.isError()) {
					throw reply.getError();
				} else if(regions[0].dcId == clusterControllerDcId.get()) {
					return reply.get();
				}
				throw no_more_servers();
			} catch( Error& e ) {
				if (!goodRemoteRecruitmentTime.isReady() && regions[1].dcId != clusterControllerDcId.get()) {
					throw operation_failed();
				}

				if (e.code() != error_code_no_more_servers || regions[1].priority < 0) {
					throw;
				}
				TraceEvent(SevWarn, "AttemptingRecruitmentInRemoteDC", id).error(e);
				auto reply = findWorkersForConfiguration(req, regions[1].dcId);
				if(!setPrimaryDesired) {
					vector<Optional<Key>> dcPriority;
					dcPriority.push_back(regions[1].dcId);
					dcPriority.push_back(regions[0].dcId);
					desiredDcIds.set(dcPriority);
				}
				if(reply.isError()) {
					throw reply.getError();
				} else if (regions[1].dcId == clusterControllerDcId.get()) {
					return reply.get();
				}
				throw;
			}
		} else if(req.configuration.regions.size() == 1) {
			vector<Optional<Key>> dcPriority;
			dcPriority.push_back(req.configuration.regions[0].dcId);
			desiredDcIds.set(dcPriority);
			auto reply = findWorkersForConfiguration(req, req.configuration.regions[0].dcId);
			if(reply.isError()) {
				throw reply.getError();
			} else if (req.configuration.regions[0].dcId == clusterControllerDcId.get()) {
				return reply.get();
			}
			throw no_more_servers();
		} else {
			RecruitFromConfigurationReply result;
			std::map< Optional<Standalone<StringRef>>, int> id_used;
			updateKnownIds(&id_used);
			auto tlogs = getWorkersForTlogs( req.configuration, req.configuration.tLogReplicationFactor, req.configuration.getDesiredLogs(), req.configuration.tLogPolicy, id_used );
			for(int i = 0; i < tlogs.size(); i++) {
				result.tLogs.push_back(tlogs[i].interf);
			}

			if(req.maxOldLogRouters > 0) {
				if(tlogs.size() == 1) {
					result.oldLogRouters.push_back(tlogs[0].interf);
				} else {
					for (int i = 0; i < tlogs.size(); i++) {
						if (tlogs[i].interf.locality.processId() != clusterControllerProcessId) {
							result.oldLogRouters.push_back(tlogs[i].interf);
						}
					}
				}
			}

			if (req.recruitSeedServers) {
				auto primaryStorageServers = getWorkersForSeedServers( req.configuration, req.configuration.storagePolicy );
				for(int i = 0; i < primaryStorageServers.size(); i++)
					result.storageServers.push_back(primaryStorageServers[i].interf);
			}

			auto datacenters = getDatacenters( req.configuration );

			RoleFitnessPair bestFitness;
			int numEquivalent = 1;
			Optional<Key> bestDC;

			for(auto dcId : datacenters ) {
				try {
					//SOMEDAY: recruitment in other DCs besides the clusterControllerDcID will not account for the processes used by the master and cluster controller properly.
					auto used = id_used;
					auto first_proxy = getWorkerForRoleInDatacenter(dcId, ProcessClass::Proxy, ProcessClass::ExcludeFit,
					                                                req.configuration, used);
					auto first_grv_proxy = getWorkerForRoleInDatacenter(
					    dcId, ProcessClass::GrvProxy, ProcessClass::ExcludeFit, req.configuration, used);
					auto first_resolver = getWorkerForRoleInDatacenter(
					    dcId, ProcessClass::Resolver, ProcessClass::ExcludeFit, req.configuration, used);

					auto proxies =
					    getWorkersForRoleInDatacenter(dcId, ProcessClass::Proxy, req.configuration.getDesiredProxies(),
					                                  req.configuration, used, first_proxy);
					auto grv_proxies = getWorkersForRoleInDatacenter(dcId, ProcessClass::GrvProxy,
					                                                 req.configuration.getDesiredGrvProxies(),
					                                                 req.configuration, used, first_grv_proxy);
					auto resolvers = getWorkersForRoleInDatacenter( dcId, ProcessClass::Resolver, req.configuration.getDesiredResolvers(), req.configuration, used, first_resolver );

					RoleFitnessPair fitness(RoleFitness(proxies, ProcessClass::Proxy),
					                        RoleFitness(grv_proxies, ProcessClass::GrvProxy),
					                        RoleFitness(resolvers, ProcessClass::Resolver));

					if(dcId == clusterControllerDcId) {
						bestFitness = fitness;
						bestDC = dcId;
						for (int i = 0; i < resolvers.size(); i++) {
							result.resolvers.push_back(resolvers[i].interf);
						}
						for (int i = 0; i < proxies.size(); i++) {
							result.masterProxies.push_back(proxies[i].interf);
						}
						for (int i = 0; i < grv_proxies.size(); i++) {
							result.grvProxies.push_back(grv_proxies[i].interf);
						}

						if (req.configuration.backupWorkerEnabled) {
							const int nBackup = std::max<int>(tlogs.size(), req.maxOldLogRouters);
							auto backupWorkers = getWorkersForRoleInDatacenter(dcId, ProcessClass::Backup, nBackup,
							                                                   req.configuration, id_used);
							std::transform(backupWorkers.begin(), backupWorkers.end(),
							               std::back_inserter(result.backupWorkers),
							               [](const WorkerDetails& w) { return w.interf; });
						}

						break;
					} else {
						if(fitness < bestFitness) {
							bestFitness = fitness;
							numEquivalent = 1;
							bestDC = dcId;
						} else if (fitness == bestFitness &&
						           deterministicRandom()->random01() < 1.0 / ++numEquivalent) {
							bestDC = dcId;
						}
					}
				} catch( Error &e ) {
					if(e.code() != error_code_no_more_servers) {
						throw;
					}
				}
			}

			if(bestDC != clusterControllerDcId) {
				vector<Optional<Key>> dcPriority;
				dcPriority.push_back(bestDC);
				desiredDcIds.set(dcPriority);
				throw no_more_servers();
			}
			//If this cluster controller dies, do not prioritize recruiting the next one in the same DC
			desiredDcIds.set(vector<Optional<Key>>());
			TraceEvent("FindWorkersForConfig")
			    .detail("Replication", req.configuration.tLogReplicationFactor)
			    .detail("DesiredLogs", req.configuration.getDesiredLogs())
			    .detail("ActualLogs", result.tLogs.size())
			    .detail("DesiredProxies", req.configuration.getDesiredProxies())
			    .detail("ActualProxies", result.masterProxies.size())
			    .detail("DesiredGrvProxies", req.configuration.getDesiredGrvProxies())
			    .detail("ActualGrvProxies", result.grvProxies.size())
			    .detail("DesiredResolvers", req.configuration.getDesiredResolvers())
			    .detail("ActualResolvers", result.resolvers.size());

			if (!goodRecruitmentTime.isReady() &&
			    (RoleFitness(SERVER_KNOBS->EXPECTED_TLOG_FITNESS, req.configuration.getDesiredLogs(),
			                 ProcessClass::TLog)
			         .betterCount(RoleFitness(tlogs, ProcessClass::TLog)) ||
			     RoleFitness(SERVER_KNOBS->EXPECTED_PROXY_FITNESS, req.configuration.getDesiredProxies(),
			                 ProcessClass::Proxy)
			         .betterCount(bestFitness.proxy) ||
			     RoleFitness(SERVER_KNOBS->EXPECTED_GRV_PROXY_FITNESS, req.configuration.getDesiredGrvProxies(),
			                 ProcessClass::GrvProxy)
			         .betterCount(bestFitness.grvProxy) ||
			     RoleFitness(SERVER_KNOBS->EXPECTED_RESOLVER_FITNESS, req.configuration.getDesiredResolvers(),
			                 ProcessClass::Resolver)
			         .betterCount(bestFitness.resolver))) {
				throw operation_failed();
			}

			return result;
		}
	}

	void checkRegions(const std::vector<RegionInfo>& regions) {
		if(desiredDcIds.get().present() && desiredDcIds.get().get().size() == 2 && desiredDcIds.get().get()[0].get() == regions[0].dcId && desiredDcIds.get().get()[1].get() == regions[1].dcId) {
			return;
		}

		try {
			std::map< Optional<Standalone<StringRef>>, int> id_used;
			getWorkerForRoleInDatacenter(regions[0].dcId, ProcessClass::ClusterController, ProcessClass::ExcludeFit, db.config, id_used, true);
			getWorkerForRoleInDatacenter(regions[0].dcId, ProcessClass::Master, ProcessClass::ExcludeFit, db.config, id_used, true);

			std::set<Optional<Key>> primaryDC;
			primaryDC.insert(regions[0].dcId);
			getWorkersForTlogs(db.config, db.config.tLogReplicationFactor, db.config.getDesiredLogs(), db.config.tLogPolicy, id_used, true, primaryDC);
			if(regions[0].satelliteTLogReplicationFactor > 0 && db.config.usableRegions > 1) {
				bool satelliteFallback = false;
				getWorkersForSatelliteLogs(db.config, regions[0], regions[1], id_used, satelliteFallback, true);
			}

			getWorkerForRoleInDatacenter( regions[0].dcId, ProcessClass::Resolver, ProcessClass::ExcludeFit, db.config, id_used, true );
			getWorkerForRoleInDatacenter( regions[0].dcId, ProcessClass::Proxy, ProcessClass::ExcludeFit, db.config, id_used, true );
			getWorkerForRoleInDatacenter(regions[0].dcId, ProcessClass::GrvProxy, ProcessClass::ExcludeFit, db.config,
			                             id_used, true);

			vector<Optional<Key>> dcPriority;
			dcPriority.push_back(regions[0].dcId);
			dcPriority.push_back(regions[1].dcId);
			desiredDcIds.set(dcPriority);
		} catch( Error &e ) {
			if(e.code() != error_code_no_more_servers) {
				throw;
			}
		}
	}

	void checkRecoveryStalled() {
		if( (db.serverInfo->get().recoveryState == RecoveryState::RECRUITING || db.serverInfo->get().recoveryState == RecoveryState::ACCEPTING_COMMITS || db.serverInfo->get().recoveryState == RecoveryState::ALL_LOGS_RECRUITED) && db.recoveryStalled ) {
			if (db.config.regions.size() > 1) {
				auto regions = db.config.regions;
				if(clusterControllerDcId.get() == regions[0].dcId) {
					std::swap(regions[0], regions[1]);
				}
				ASSERT(clusterControllerDcId.get() == regions[1].dcId);
				checkRegions(regions);
			}
		}
	}

	//FIXME: determine when to fail the cluster controller when a primaryDC has not been set
	bool betterMasterExists() {
		const ServerDBInfo dbi = db.serverInfo->get();

		if(dbi.recoveryState < RecoveryState::ACCEPTING_COMMITS) {
			return false;
		}

		// Do not trigger better master exists if the cluster controller is excluded, since the master will change anyways once the cluster controller is moved
		if(id_worker[clusterControllerProcessId].priorityInfo.isExcluded) {
			return false;
		}

		if (db.config.regions.size() > 1 && db.config.regions[0].priority > db.config.regions[1].priority &&
			db.config.regions[0].dcId != clusterControllerDcId.get() && versionDifferenceUpdated && datacenterVersionDifference < SERVER_KNOBS->MAX_VERSION_DIFFERENCE) {
			checkRegions(db.config.regions);
		}

		// Get master process
		auto masterWorker = id_worker.find(dbi.master.locality.processId());
		if(masterWorker == id_worker.end()) {
			return false;
		}

		// Get tlog processes
		std::vector<WorkerDetails> tlogs;
		std::vector<WorkerDetails> remote_tlogs;
		std::vector<WorkerDetails> satellite_tlogs;
		std::vector<WorkerDetails> log_routers;
		std::set<NetworkAddress> logRouterAddresses;
		std::vector<WorkerDetails> backup_workers;
		std::set<NetworkAddress> backup_addresses;

		for( auto& logSet : dbi.logSystemConfig.tLogs ) {
			for( auto& it : logSet.tLogs ) {
				auto tlogWorker = id_worker.find(it.interf().filteredLocality.processId());
				if ( tlogWorker == id_worker.end() )
					return false;
				if ( tlogWorker->second.priorityInfo.isExcluded )
					return true;

				if(logSet.isLocal && logSet.locality == tagLocalitySatellite) {
					satellite_tlogs.push_back(tlogWorker->second.details);
				} else if (logSet.isLocal) {
					tlogs.push_back(tlogWorker->second.details);
				} else {
					remote_tlogs.push_back(tlogWorker->second.details);
				}
			}

			for (auto& it : logSet.logRouters) {
				auto tlogWorker = id_worker.find(it.interf().filteredLocality.processId());
				if ( tlogWorker == id_worker.end() )
					return false;
				if ( tlogWorker->second.priorityInfo.isExcluded )
					return true;
				if( !logRouterAddresses.count( tlogWorker->second.details.interf.address() ) ) {
					logRouterAddresses.insert( tlogWorker->second.details.interf.address() );
					log_routers.push_back(tlogWorker->second.details);
				}
			}

			for (const auto& worker : logSet.backupWorkers) {
				auto workerIt = id_worker.find(worker.interf().locality.processId());
				if (workerIt == id_worker.end()) return false;
				if (workerIt->second.priorityInfo.isExcluded) return true;
				if (backup_addresses.count(workerIt->second.details.interf.address()) == 0) {
					backup_addresses.insert(workerIt->second.details.interf.address());
					backup_workers.push_back(workerIt->second.details);
				}
			}
		}

		// Get proxy classes
		std::vector<WorkerDetails> proxyClasses;
		for(auto& it : dbi.client.masterProxies) {
			auto masterProxyWorker = id_worker.find(it.processId);
			if ( masterProxyWorker == id_worker.end() )
				return false;
			if ( masterProxyWorker->second.priorityInfo.isExcluded )
				return true;
			proxyClasses.push_back(masterProxyWorker->second.details);
		}

		// Get grv proxy classes
		std::vector<WorkerDetails> grvProxyClasses;
		for(auto& it : dbi.client.grvProxies ) {
			auto grvProxyWorker = id_worker.find(it.processId);
			if ( grvProxyWorker == id_worker.end() )
				return false;
			if ( grvProxyWorker->second.priorityInfo.isExcluded )
				return true;
			grvProxyClasses.push_back(grvProxyWorker->second.details);
		}

		// Get resolver classes
		std::vector<WorkerDetails> resolverClasses;
		for(auto& it : dbi.resolvers ) {
			auto resolverWorker = id_worker.find(it.locality.processId());
			if ( resolverWorker == id_worker.end() )
				return false;
			if ( resolverWorker->second.priorityInfo.isExcluded )
				return true;
			resolverClasses.push_back(resolverWorker->second.details);
		}

		// Check master fitness. Don't return false if master is excluded in case all the processes are excluded, we still need master for recovery.
		ProcessClass::Fitness oldMasterFit = masterWorker->second.details.processClass.machineClassFitness( ProcessClass::Master );
		if(db.config.isExcludedServer(dbi.master.addresses())) {
			oldMasterFit = std::max(oldMasterFit, ProcessClass::ExcludeFit);
		}

		std::map< Optional<Standalone<StringRef>>, int> id_used;
		id_used[clusterControllerProcessId]++;
		WorkerFitnessInfo mworker = getWorkerForRoleInDatacenter(clusterControllerDcId, ProcessClass::Master, ProcessClass::NeverAssign, db.config, id_used, true);
		auto newMasterFit = mworker.worker.processClass.machineClassFitness( ProcessClass::Master );
		if(db.config.isExcludedServer(mworker.worker.interf.addresses())) {
			newMasterFit = std::max(newMasterFit, ProcessClass::ExcludeFit);
		}

		if ( oldMasterFit <  newMasterFit )
			return false;
		if ( oldMasterFit > newMasterFit || ( dbi.master.locality.processId() == clusterControllerProcessId && mworker.worker.interf.locality.processId() != clusterControllerProcessId ) )
			return true;

		std::set<Optional<Key>> primaryDC;
		std::set<Optional<Key>> remoteDC;

		RegionInfo region;
		RegionInfo remoteRegion;
		if (db.config.regions.size()) {
			primaryDC.insert(clusterControllerDcId);
			for(auto& r : db.config.regions) {
				if(r.dcId != clusterControllerDcId.get()) {
					ASSERT(remoteDC.empty());
					remoteDC.insert(r.dcId);
					remoteRegion = r;
				} else {
					ASSERT(region.dcId == StringRef());
					region = r;
				}
			}
		}

		// Check tLog fitness
		RoleFitness oldTLogFit(tlogs, ProcessClass::TLog);
		auto newTLogs = getWorkersForTlogs(db.config, db.config.tLogReplicationFactor, db.config.getDesiredLogs(), db.config.tLogPolicy, id_used, true, primaryDC);
		RoleFitness newTLogFit(newTLogs, ProcessClass::TLog);

		if(oldTLogFit < newTLogFit) return false;

		bool oldSatelliteFallback = false;

		for(auto& logSet : dbi.logSystemConfig.tLogs) {
			if(logSet.isLocal && logSet.locality == tagLocalitySatellite) {
				oldSatelliteFallback = logSet.tLogPolicy->info() != region.satelliteTLogPolicy->info();
				ASSERT(!oldSatelliteFallback || logSet.tLogPolicy->info() == region.satelliteTLogPolicyFallback->info());
				break;
			}
		}

		RoleFitness oldSatelliteTLogFit(satellite_tlogs, ProcessClass::TLog);
		bool newSatelliteFallback = false;
		auto newSatelliteTLogs = (region.satelliteTLogReplicationFactor > 0 && db.config.usableRegions > 1) ? getWorkersForSatelliteLogs(db.config, region, remoteRegion, id_used, newSatelliteFallback, true) : satellite_tlogs;
		RoleFitness newSatelliteTLogFit(newSatelliteTLogs, ProcessClass::TLog);

		std::map<Optional<Key>,int32_t> satellite_priority;
		for(auto& r : region.satellites) {
			satellite_priority[r.dcId] = r.priority;
		}

		int32_t oldSatelliteRegionFit = std::numeric_limits<int32_t>::max();
		for(auto& it : satellite_tlogs) {
			if (satellite_priority.count(it.interf.locality.dcId())) {
				oldSatelliteRegionFit = std::min(oldSatelliteRegionFit, satellite_priority[it.interf.locality.dcId()]);
			} else {
				oldSatelliteRegionFit = -1;
			}
		}

		int32_t newSatelliteRegionFit = std::numeric_limits<int32_t>::max();
		for(auto& it : newSatelliteTLogs) {
			if(satellite_priority.count(it.interf.locality.dcId())) {
				newSatelliteRegionFit = std::min(newSatelliteRegionFit, satellite_priority[it.interf.locality.dcId()]);
			} else {
				newSatelliteRegionFit = -1;
			}
		}

		if (oldSatelliteFallback && !newSatelliteFallback) return true;
		if(!oldSatelliteFallback && newSatelliteFallback)
			return false;

		if (oldSatelliteRegionFit < newSatelliteRegionFit) return true;
		if(oldSatelliteRegionFit > newSatelliteRegionFit)
			return false;

		if(oldSatelliteTLogFit < newSatelliteTLogFit)
			return false;

		RoleFitness oldRemoteTLogFit(remote_tlogs, ProcessClass::TLog);
		std::vector<UID> exclusionWorkerIds;
		auto fn = [](const WorkerDetails &in) { return in.interf.id(); };
		std::transform(newTLogs.begin(), newTLogs.end(), std::back_inserter(exclusionWorkerIds), fn);
		std::transform(newSatelliteTLogs.begin(), newSatelliteTLogs.end(), std::back_inserter(exclusionWorkerIds), fn);
		RoleFitness newRemoteTLogFit(
			(db.config.usableRegions > 1 && (dbi.recoveryState == RecoveryState::ALL_LOGS_RECRUITED || dbi.recoveryState == RecoveryState::FULLY_RECOVERED)) ?
			getWorkersForTlogs(db.config, db.config.getRemoteTLogReplicationFactor(), db.config.getDesiredRemoteLogs(), db.config.getRemoteTLogPolicy(), id_used, true, remoteDC, exclusionWorkerIds)
			: remote_tlogs, ProcessClass::TLog);
		if(oldRemoteTLogFit < newRemoteTLogFit) return false;
		int oldRouterCount = oldTLogFit.count * std::max<int>(1, db.config.desiredLogRouterCount / std::max(1,oldTLogFit.count));
		int newRouterCount = newTLogFit.count * std::max<int>(1, db.config.desiredLogRouterCount / std::max(1,newTLogFit.count));
		RoleFitness oldLogRoutersFit(log_routers, ProcessClass::LogRouter);
		RoleFitness newLogRoutersFit(
		    (db.config.usableRegions > 1 && dbi.recoveryState == RecoveryState::FULLY_RECOVERED)
		        ? getWorkersForRoleInDatacenter(*remoteDC.begin(), ProcessClass::LogRouter, newRouterCount, db.config,
		                                        id_used, Optional<WorkerFitnessInfo>(), true)
		        : log_routers,
		    ProcessClass::LogRouter);

		if(oldLogRoutersFit.count < oldRouterCount) {
			oldLogRoutersFit.worstFit = ProcessClass::NeverAssign;
		}
		if(newLogRoutersFit.count < newRouterCount) {
			newLogRoutersFit.worstFit = ProcessClass::NeverAssign;
		}
		if(oldLogRoutersFit < newLogRoutersFit) return false;

		// Check proxy/grvProxy/resolver fitness
		RoleFitnessPair oldInFit(RoleFitness(proxyClasses, ProcessClass::Proxy),
		                         RoleFitness(grvProxyClasses, ProcessClass::GrvProxy),
		                         RoleFitness(resolverClasses, ProcessClass::Resolver));

		auto first_proxy = getWorkerForRoleInDatacenter(clusterControllerDcId, ProcessClass::Proxy,
		                                                ProcessClass::ExcludeFit, db.config, id_used, true);
		auto first_grv_proxy = getWorkerForRoleInDatacenter(clusterControllerDcId, ProcessClass::GrvProxy,
		                                                    ProcessClass::ExcludeFit, db.config, id_used, true);
		auto first_resolver = getWorkerForRoleInDatacenter(clusterControllerDcId, ProcessClass::Resolver,
		                                                   ProcessClass::ExcludeFit, db.config, id_used, true);
		auto proxies =
		    getWorkersForRoleInDatacenter(clusterControllerDcId, ProcessClass::Proxy, db.config.getDesiredProxies(),
		                                  db.config, id_used, first_proxy, true);
		auto grv_proxies =
		    getWorkersForRoleInDatacenter(clusterControllerDcId, ProcessClass::GrvProxy,
		                                  db.config.getDesiredGrvProxies(), db.config, id_used, first_grv_proxy, true);
		auto resolvers = getWorkersForRoleInDatacenter( clusterControllerDcId, ProcessClass::Resolver, db.config.getDesiredResolvers(), db.config, id_used, first_resolver, true );

		RoleFitnessPair newInFit(RoleFitness(proxies, ProcessClass::Proxy),
		                         RoleFitness(grv_proxies, ProcessClass::GrvProxy),
		                         RoleFitness(resolvers, ProcessClass::Resolver));
		if (oldInFit.proxy.betterFitness(newInFit.proxy) || oldInFit.grvProxy.betterFitness(newInFit.grvProxy) ||
		    oldInFit.resolver.betterFitness(newInFit.resolver)) {
			return false;
		}

		// Check backup worker fitness
		RoleFitness oldBackupWorkersFit(backup_workers, ProcessClass::Backup);
		const int nBackup = backup_addresses.size();
		RoleFitness newBackupWorkersFit(
		    getWorkersForRoleInDatacenter(clusterControllerDcId, ProcessClass::Backup, nBackup, db.config, id_used),
		    ProcessClass::Backup);

		if (oldTLogFit > newTLogFit || oldInFit > newInFit || oldSatelliteTLogFit > newSatelliteTLogFit ||
		    oldRemoteTLogFit > newRemoteTLogFit || oldLogRoutersFit > newLogRoutersFit ||
		    oldBackupWorkersFit > newBackupWorkersFit) {
			TraceEvent("BetterMasterExists", id)
			    .detail("OldMasterFit", oldMasterFit)
			    .detail("NewMasterFit", newMasterFit)
			    .detail("OldTLogFit", oldTLogFit.toString())
			    .detail("NewTLogFit", newTLogFit.toString())
			    .detail("OldProxyFit", oldInFit.proxy.toString())
			    .detail("NewProxyFit", newInFit.proxy.toString())
			    .detail("OldGrvProxyFit", oldInFit.grvProxy.toString())
			    .detail("NewGrvProxyFit", newInFit.grvProxy.toString())
			    .detail("OldResolverFit", oldInFit.resolver.toString())
			    .detail("NewResolverFit", newInFit.resolver.toString())
			    .detail("OldSatelliteFit", oldSatelliteTLogFit.toString())
			    .detail("NewSatelliteFit", newSatelliteTLogFit.toString())
			    .detail("OldRemoteFit", oldRemoteTLogFit.toString())
			    .detail("NewRemoteFit", newRemoteTLogFit.toString())
			    .detail("OldRouterFit", oldLogRoutersFit.toString())
			    .detail("NewRouterFit", newLogRoutersFit.toString())
			    .detail("OldBackupWorkerFit", oldBackupWorkersFit.toString())
			    .detail("NewBackupWorkerFit", newBackupWorkersFit.toString())
			    .detail("OldSatelliteFallback", oldSatelliteFallback)
			    .detail("NewSatelliteFallback", newSatelliteFallback);
			return true;
		}

		return false;
	}

	bool isUsedNotMaster(Optional<Key> processId) {
		ASSERT(masterProcessId.present());
		if (processId == masterProcessId) return false;

		auto& dbInfo = db.serverInfo->get();
		for (const auto& tlogset : dbInfo.logSystemConfig.tLogs) {
			for (const auto& tlog: tlogset.tLogs) {
				if (tlog.present() && tlog.interf().filteredLocality.processId() == processId) return true;
			}
		}
		for (const MasterProxyInterface& interf : dbInfo.client.masterProxies) {
			if (interf.processId == processId) return true;
		}
		for (const GrvProxyInterface& interf : dbInfo.client.grvProxies) {
			if (interf.processId == processId) return true;
		}
		for (const ResolverInterface& interf: dbInfo.resolvers) {
			if (interf.locality.processId() == processId) return true;
		}
		if (processId == clusterControllerProcessId) return true;

		return false;
	}

	bool onMasterIsBetter(const WorkerDetails& worker, ProcessClass::ClusterRole role) {
		ASSERT(masterProcessId.present());
		const auto& pid = worker.interf.locality.processId();
		if ((role != ProcessClass::DataDistributor && role != ProcessClass::Ratekeeper) || pid == masterProcessId.get()) {
			return false;
		}
		return isUsedNotMaster(pid);
	}

	std::map< Optional<Standalone<StringRef>>, int> getUsedIds() {
		std::map<Optional<Standalone<StringRef>>, int> idUsed;
		updateKnownIds(&idUsed);

		auto& dbInfo = db.serverInfo->get();
		for (const auto& tlogset : dbInfo.logSystemConfig.tLogs) {
			for (const auto& tlog: tlogset.tLogs) {
				if (tlog.present()) {
					idUsed[tlog.interf().filteredLocality.processId()]++;
				}
			}
		}
		for (const MasterProxyInterface& interf : dbInfo.client.masterProxies) {
			ASSERT(interf.processId.present());
			idUsed[interf.processId]++;
		}
		for (const GrvProxyInterface& interf : dbInfo.client.grvProxies) {
			ASSERT(interf.processId.present());
			idUsed[interf.processId]++;
		}
		for (const ResolverInterface& interf: dbInfo.resolvers) {
			ASSERT(interf.locality.processId().present());
			idUsed[interf.locality.processId()]++;
		}
		return idUsed;
	}

	std::map< Optional<Standalone<StringRef>>, WorkerInfo > id_worker;
	std::map< Optional<Standalone<StringRef>>, ProcessClass > id_class; //contains the mapping from process id to process class from the database
	Standalone<RangeResultRef> lastProcessClasses;
	bool gotProcessClasses;
	bool gotFullyRecoveredConfig;
	Optional<Standalone<StringRef>> masterProcessId;
	Optional<Standalone<StringRef>> clusterControllerProcessId;
	Optional<Standalone<StringRef>> clusterControllerDcId;
	AsyncVar<Optional<vector<Optional<Key>>>> desiredDcIds; //desired DC priorities
	AsyncVar<std::pair<bool,Optional<vector<Optional<Key>>>>> changingDcIds; //current DC priorities to change first, and whether that is the cluster controller
	AsyncVar<std::pair<bool,Optional<vector<Optional<Key>>>>> changedDcIds; //current DC priorities to change second, and whether the cluster controller has been changed
	UID id;
	std::vector<RecruitFromConfigurationRequest> outstandingRecruitmentRequests;
	std::vector<RecruitRemoteFromConfigurationRequest> outstandingRemoteRecruitmentRequests;
	std::vector<std::pair<RecruitStorageRequest, double>> outstandingStorageRequests;
	ActorCollection ac;
	UpdateWorkerList updateWorkerList;
	Future<Void> outstandingRequestChecker;
	Future<Void> outstandingRemoteRequestChecker;
	AsyncTrigger updateDBInfo;
	std::set<Endpoint> updateDBInfoEndpoints;
	std::set<Endpoint> removedDBInfoEndpoints;

	DBInfo db;
	Database cx;
	double startTime;
	Future<Void> goodRecruitmentTime;
	Future<Void> goodRemoteRecruitmentTime;
	Version datacenterVersionDifference;
	PromiseStream<Future<Void>> addActor;
	bool versionDifferenceUpdated;
	bool recruitingDistributor;
	Optional<UID> recruitingRatekeeperID;
	AsyncVar<bool> recruitRatekeeper;

	CounterCollection clusterControllerMetrics;

	Counter openDatabaseRequests;
	Counter registerWorkerRequests;
	Counter getWorkersRequests;
	Counter getClientWorkersRequests;
	Counter registerMasterRequests;
	Counter statusRequests;

	ClusterControllerData( ClusterControllerFullInterface const& ccInterface, LocalityData const& locality )
		: clusterControllerProcessId(locality.processId()), clusterControllerDcId(locality.dcId()),
			id(ccInterface.id()), ac(false), outstandingRequestChecker(Void()), outstandingRemoteRequestChecker(Void()), gotProcessClasses(false),
			gotFullyRecoveredConfig(false), startTime(now()), goodRecruitmentTime(Never()),
			goodRemoteRecruitmentTime(Never()), datacenterVersionDifference(0),
			versionDifferenceUpdated(false), recruitingDistributor(false), recruitRatekeeper(false),
			clusterControllerMetrics("ClusterController", id.toString()),
			openDatabaseRequests("OpenDatabaseRequests", clusterControllerMetrics),
			registerWorkerRequests("RegisterWorkerRequests", clusterControllerMetrics),
			getWorkersRequests("GetWorkersRequests", clusterControllerMetrics),
			getClientWorkersRequests("GetClientWorkersRequests", clusterControllerMetrics),
			registerMasterRequests("RegisterMasterRequests", clusterControllerMetrics),
			statusRequests("StatusRequests", clusterControllerMetrics)
	{
		auto serverInfo = ServerDBInfo();
		serverInfo.id = deterministicRandom()->randomUniqueID();
		serverInfo.infoGeneration = ++db.dbInfoCount;
		serverInfo.masterLifetime.ccID = id;
		serverInfo.clusterInterface = ccInterface;
		serverInfo.myLocality = locality;
		db.serverInfo->set( serverInfo );
		cx = openDBOnServer(db.serverInfo, TaskPriority::DefaultEndpoint, true, true);
	}

	~ClusterControllerData() {
		ac.clear(false);
		id_worker.clear();
	}
};

ACTOR Future<Void> clusterWatchDatabase( ClusterControllerData* cluster, ClusterControllerData::DBInfo* db )
{
	state MasterInterface iMaster;

	// SOMEDAY: If there is already a non-failed master referenced by zkMasterInfo, use that one until it fails
	// When this someday is implemented, make sure forced failures still cause the master to be recruited again

	loop {
		TraceEvent("CCWDB", cluster->id);
		try {
			state double recoveryStart = now();
			TraceEvent("CCWDB", cluster->id).detail("Recruiting", "Master");

			//We must recruit the master in the same data center as the cluster controller.
			//This should always be possible, because we can recruit the master on the same process as the cluster controller.
			std::map< Optional<Standalone<StringRef>>, int> id_used;
			id_used[cluster->clusterControllerProcessId]++;
			state WorkerFitnessInfo masterWorker = cluster->getWorkerForRoleInDatacenter(cluster->clusterControllerDcId, ProcessClass::Master, ProcessClass::NeverAssign, db->config, id_used);
			if( ( masterWorker.worker.processClass.machineClassFitness( ProcessClass::Master ) > SERVER_KNOBS->EXPECTED_MASTER_FITNESS || masterWorker.worker.interf.locality.processId() == cluster->clusterControllerProcessId )
				&& !cluster->goodRecruitmentTime.isReady() ) {
				TraceEvent("CCWDB", cluster->id).detail("Fitness", masterWorker.worker.processClass.machineClassFitness( ProcessClass::Master ));
				wait( delay(SERVER_KNOBS->ATTEMPT_RECRUITMENT_DELAY) );
				continue;
			}
			RecruitMasterRequest rmq;
			rmq.lifetime = db->serverInfo->get().masterLifetime;
			rmq.forceRecovery = db->forceRecovery;

			cluster->masterProcessId = masterWorker.worker.interf.locality.processId();
			cluster->db.unfinishedRecoveries++;
			state Future<ErrorOr<MasterInterface>> fNewMaster = masterWorker.worker.interf.master.tryGetReply( rmq );
			wait( ready(fNewMaster) || db->forceMasterFailure.onTrigger() );
			if (fNewMaster.isReady() && fNewMaster.get().present()) {
				TraceEvent("CCWDB", cluster->id).detail("Recruited", fNewMaster.get().get().id());

				// for status tool
				TraceEvent("RecruitedMasterWorker", cluster->id)
					.detail("Address", fNewMaster.get().get().address())
					.trackLatest("RecruitedMasterWorker");

				iMaster = fNewMaster.get().get();

				db->masterRegistrationCount = 0;
				db->recoveryStalled = false;

				auto dbInfo = ServerDBInfo();
				dbInfo.master = iMaster;
				dbInfo.id = deterministicRandom()->randomUniqueID();
				dbInfo.infoGeneration = ++db->dbInfoCount;
				dbInfo.masterLifetime = db->serverInfo->get().masterLifetime;
				++dbInfo.masterLifetime;
				dbInfo.clusterInterface = db->serverInfo->get().clusterInterface;
				dbInfo.distributor = db->serverInfo->get().distributor;
				dbInfo.ratekeeper = db->serverInfo->get().ratekeeper;
				dbInfo.latencyBandConfig = db->serverInfo->get().latencyBandConfig;

				TraceEvent("CCWDB", cluster->id).detail("Lifetime", dbInfo.masterLifetime.toString()).detail("ChangeID", dbInfo.id);
				db->serverInfo->set( dbInfo );

				state Future<Void> spinDelay = delay(SERVER_KNOBS->MASTER_SPIN_DELAY);  // Don't retry master recovery more than once per second, but don't delay the "first" recovery after more than a second of normal operation

				TraceEvent("CCWDB", cluster->id).detail("Watching", iMaster.id());

				// Master failure detection is pretty sensitive, but if we are in the middle of a very long recovery we really don't want to have to start over
				loop choose {
					when (wait( waitFailureClient( iMaster.waitFailure, db->masterRegistrationCount ?
						SERVER_KNOBS->MASTER_FAILURE_REACTION_TIME : (now() - recoveryStart) * SERVER_KNOBS->MASTER_FAILURE_SLOPE_DURING_RECOVERY,
						db->masterRegistrationCount ? -SERVER_KNOBS->MASTER_FAILURE_REACTION_TIME/SERVER_KNOBS->SECONDS_BEFORE_NO_FAILURE_DELAY : SERVER_KNOBS->MASTER_FAILURE_SLOPE_DURING_RECOVERY ) || db->forceMasterFailure.onTrigger() )) { break; }
					when (wait( db->serverInfo->onChange() )) {}
				}
				wait(spinDelay);

				TEST(true); // clusterWatchDatabase() master failed
				TraceEvent(SevWarn,"DetectedFailedMaster", cluster->id).detail("OldMaster", iMaster.id());
			} else {
				TEST(true); //clusterWatchDatabas() !newMaster.present()
				wait( delay(SERVER_KNOBS->MASTER_SPIN_DELAY) );
			}
		} catch (Error& e) {
			TraceEvent("CCWDB", cluster->id).error(e, true).detail("Master", iMaster.id());
			if (e.code() == error_code_actor_cancelled) throw;

			bool ok = e.code() == error_code_no_more_servers;
			TraceEvent(ok ? SevWarn : SevError,"ClusterWatchDatabaseRetrying", cluster->id).error(e);
			if (!ok)
				throw e;
			wait( delay(SERVER_KNOBS->ATTEMPT_RECRUITMENT_DELAY) );
		}
	}
}

ACTOR Future<Void> clusterGetServerInfo(ClusterControllerData::DBInfo* db, UID knownServerInfoID,
                                        ReplyPromise<ServerDBInfo> reply) {
	while(db->serverInfo->get().id == knownServerInfoID) {
		choose {
			when (wait( yieldedFuture(db->serverInfo->onChange()) )) {}
			when (wait( delayJittered( 300 ) )) { break; }  // The server might be long gone!
		}
	}
	reply.send( db->serverInfo->get() );
	return Void();
}

ACTOR Future<Void> clusterOpenDatabase(ClusterControllerData::DBInfo* db, OpenDatabaseRequest req) {
	db->clientStatus[req.reply.getEndpoint().getPrimaryAddress()] = std::make_pair(now(), req);
	if(db->clientStatus.size() > 10000) {
		TraceEvent(SevWarnAlways, "TooManyClientStatusEntries").suppressFor(1.0);
	}

	while (db->clientInfo->get().id == req.knownClientInfoID) {
		choose {
			when (wait( db->clientInfo->onChange() )) {}
			when (wait( delayJittered( SERVER_KNOBS->COORDINATOR_REGISTER_INTERVAL ) )) { break; }  // The client might be long gone!
		}
	}

	req.reply.send( db->clientInfo->get() );
	return Void();
}

void checkOutstandingRecruitmentRequests( ClusterControllerData* self ) {
	for( int i = 0; i < self->outstandingRecruitmentRequests.size(); i++ ) {
		RecruitFromConfigurationRequest& req = self->outstandingRecruitmentRequests[i];
		try {
			RecruitFromConfigurationReply rep = self->findWorkersForConfiguration( req );
			req.reply.send( rep );
			swapAndPop( &self->outstandingRecruitmentRequests, i-- );
		} catch (Error& e) {
			if (e.code() == error_code_no_more_servers || e.code() == error_code_operation_failed) {
				TraceEvent(SevWarn, "RecruitTLogMatchingSetNotAvailable", self->id).error(e);
			} else {
				TraceEvent(SevError, "RecruitTLogsRequestError", self->id).error(e);
				throw;
			}
		}
	}
}

void checkOutstandingRemoteRecruitmentRequests( ClusterControllerData* self ) {
	for( int i = 0; i < self->outstandingRemoteRecruitmentRequests.size(); i++ ) {
		RecruitRemoteFromConfigurationRequest& req = self->outstandingRemoteRecruitmentRequests[i];
		try {
			RecruitRemoteFromConfigurationReply rep = self->findRemoteWorkersForConfiguration( req );
			req.reply.send( rep );
			swapAndPop( &self->outstandingRemoteRecruitmentRequests, i-- );
		} catch (Error& e) {
			if (e.code() == error_code_no_more_servers || e.code() == error_code_operation_failed) {
				TraceEvent(SevWarn, "RecruitRemoteTLogMatchingSetNotAvailable", self->id).error(e);
			} else {
				TraceEvent(SevError, "RecruitRemoteTLogsRequestError", self->id).error(e);
				throw;
			}
		}
	}
}

void checkOutstandingStorageRequests( ClusterControllerData* self ) {
	for( int i = 0; i < self->outstandingStorageRequests.size(); i++ ) {
		auto& req = self->outstandingStorageRequests[i];
		try {
			if(req.second < now()) {
				req.first.reply.sendError(timed_out());
				swapAndPop( &self->outstandingStorageRequests, i-- );
			} else {
				if(!self->gotProcessClasses && !req.first.criticalRecruitment)
					throw no_more_servers();

				auto worker = self->getStorageWorker(req.first);
				RecruitStorageReply rep;
				rep.worker = worker.interf;
				rep.processClass = worker.processClass;
				req.first.reply.send( rep );
				swapAndPop( &self->outstandingStorageRequests, i-- );
			}
		} catch (Error& e) {
			if (e.code() == error_code_no_more_servers) {
				TraceEvent(SevWarn, "RecruitStorageNotAvailable", self->id)
				    .suppressFor(1.0)
				    .detail("OutstandingReq", i)
				    .detail("IsCriticalRecruitment", req.first.criticalRecruitment)
				    .error(e);
			} else {
				TraceEvent(SevError, "RecruitStorageError", self->id).error(e);
				throw;
			}
		}
	}
}

void checkBetterDDOrRK(ClusterControllerData* self) {
	if (!self->masterProcessId.present() || self->db.serverInfo->get().recoveryState < RecoveryState::ACCEPTING_COMMITS) {
		return;
	}

	std::map<Optional<Standalone<StringRef>>, int> id_used = self->getUsedIds();
	WorkerDetails newRKWorker = self->getWorkerForRoleInDatacenter(self->clusterControllerDcId, ProcessClass::Ratekeeper, ProcessClass::NeverAssign, self->db.config, id_used, true).worker;
	if (self->onMasterIsBetter(newRKWorker, ProcessClass::Ratekeeper)) {
		newRKWorker = self->id_worker[self->masterProcessId.get()].details;
	}
	id_used = self->getUsedIds();
	for(auto& it : id_used) {
		it.second *= 2;
	}
	id_used[newRKWorker.interf.locality.processId()]++;
	WorkerDetails newDDWorker = self->getWorkerForRoleInDatacenter(self->clusterControllerDcId, ProcessClass::DataDistributor, ProcessClass::NeverAssign, self->db.config, id_used, true).worker;
	if (self->onMasterIsBetter(newDDWorker, ProcessClass::DataDistributor)) {
		newDDWorker = self->id_worker[self->masterProcessId.get()].details;
	}
	auto bestFitnessForRK = newRKWorker.processClass.machineClassFitness(ProcessClass::Ratekeeper);
	if(self->db.config.isExcludedServer(newRKWorker.interf.addresses())) {
		bestFitnessForRK = std::max(bestFitnessForRK, ProcessClass::ExcludeFit);
	}
	auto bestFitnessForDD = newDDWorker.processClass.machineClassFitness(ProcessClass::DataDistributor);
	if(self->db.config.isExcludedServer(newDDWorker.interf.addresses())) {
		bestFitnessForDD = std::max(bestFitnessForDD, ProcessClass::ExcludeFit);
	}
	//TraceEvent("CheckBetterDDorRKNewRecruits", self->id).detail("MasterProcessId", self->masterProcessId)
	//.detail("NewRecruitRKProcessId", newRKWorker.interf.locality.processId()).detail("NewRecruiteDDProcessId", newDDWorker.interf.locality.processId());

	Optional<Standalone<StringRef>> currentRKProcessId;
	Optional<Standalone<StringRef>> currentDDProcessId;
	
	auto& db = self->db.serverInfo->get();
	bool ratekeeperHealthy = false;
	if (db.ratekeeper.present() && self->id_worker.count(db.ratekeeper.get().locality.processId()) &&
	   (!self->recruitingRatekeeperID.present() || (self->recruitingRatekeeperID.get() == db.ratekeeper.get().id()))) {
		auto& rkWorker = self->id_worker[db.ratekeeper.get().locality.processId()];
		currentRKProcessId = rkWorker.details.interf.locality.processId();
		auto rkFitness = rkWorker.details.processClass.machineClassFitness(ProcessClass::Ratekeeper);
		if(rkWorker.priorityInfo.isExcluded) {
			rkFitness = ProcessClass::ExcludeFit;
		}
		if (self->isUsedNotMaster(rkWorker.details.interf.locality.processId()) || bestFitnessForRK < rkFitness
				|| (rkFitness == bestFitnessForRK && rkWorker.details.interf.locality.processId() == self->masterProcessId && newRKWorker.interf.locality.processId() != self->masterProcessId)) {
			TraceEvent("CCHaltRK", self->id).detail("RKID", db.ratekeeper.get().id())
			.detail("Excluded", rkWorker.priorityInfo.isExcluded)
			.detail("Fitness", rkFitness).detail("BestFitness", bestFitnessForRK);
			self->recruitRatekeeper.set(true);
		} else {
			ratekeeperHealthy = true;
		}
	}

	if (!self->recruitingDistributor && db.distributor.present() && self->id_worker.count(db.distributor.get().locality.processId())) {
		auto& ddWorker = self->id_worker[db.distributor.get().locality.processId()];
		auto ddFitness = ddWorker.details.processClass.machineClassFitness(ProcessClass::DataDistributor);
		currentDDProcessId = ddWorker.details.interf.locality.processId();
		if(ddWorker.priorityInfo.isExcluded) {
			ddFitness = ProcessClass::ExcludeFit;
		}
		if (self->isUsedNotMaster(ddWorker.details.interf.locality.processId()) || bestFitnessForDD < ddFitness
				|| (ddFitness == bestFitnessForDD && ddWorker.details.interf.locality.processId() == self->masterProcessId && newDDWorker.interf.locality.processId() != self->masterProcessId)
				|| (ddFitness == bestFitnessForDD && newRKWorker.interf.locality.processId() != newDDWorker.interf.locality.processId() && ratekeeperHealthy && currentRKProcessId.present() && currentDDProcessId == currentRKProcessId
							&& (newRKWorker.interf.locality.processId() != self->masterProcessId  && newDDWorker.interf.locality.processId() != self->masterProcessId) )) {
			TraceEvent("CCHaltDD", self->id).detail("DDID", db.distributor.get().id())
			.detail("Excluded", ddWorker.priorityInfo.isExcluded)
			.detail("Fitness", ddFitness).detail("BestFitness", bestFitnessForDD)
			.detail("CurrentRateKeeperProcessId", currentRKProcessId.present() ? currentRKProcessId.get() : LiteralStringRef("None"))
			.detail("CurrentDDProcessId", currentDDProcessId)
			.detail("MasterProcessID", self->masterProcessId)
			.detail("NewRKWorkers", newRKWorker.interf.locality.processId())
			.detail("NewDDWorker", newDDWorker.interf.locality.processId());
			ddWorker.haltDistributor = brokenPromiseToNever(db.distributor.get().haltDataDistributor.getReply(HaltDataDistributorRequest(self->id)));
		}
	}
}

ACTOR Future<Void> doCheckOutstandingRequests( ClusterControllerData* self ) {
	try {
		wait( delay(SERVER_KNOBS->CHECK_OUTSTANDING_INTERVAL) );
		while( !self->goodRecruitmentTime.isReady() ) {
			wait(self->goodRecruitmentTime);
		}

		checkOutstandingRecruitmentRequests( self );
		checkOutstandingStorageRequests( self );
		checkBetterDDOrRK(self);

		self->checkRecoveryStalled();
		if (self->betterMasterExists()) {
			self->db.forceMasterFailure.trigger();
			TraceEvent("MasterRegistrationKill", self->id).detail("MasterId", self->db.serverInfo->get().master.id());
		}
	} catch( Error &e ) {
		if(e.code() != error_code_no_more_servers) {
			TraceEvent(SevError, "CheckOutstandingError").error(e);
		}
	}
	return Void();
}

ACTOR Future<Void> doCheckOutstandingRemoteRequests( ClusterControllerData* self ) {
	try {
		wait( delay(SERVER_KNOBS->CHECK_OUTSTANDING_INTERVAL) );
		while( !self->goodRemoteRecruitmentTime.isReady() ) {
			wait(self->goodRemoteRecruitmentTime);
		}

		checkOutstandingRemoteRecruitmentRequests( self );
	} catch( Error &e ) {
		if(e.code() != error_code_no_more_servers) {
			TraceEvent(SevError, "CheckOutstandingError").error(e);
		}
	}
	return Void();
}

void checkOutstandingRequests( ClusterControllerData* self ) {
	if( self->outstandingRemoteRequestChecker.isReady() ) {
		self->outstandingRemoteRequestChecker = doCheckOutstandingRemoteRequests(self);
	}

	if( self->outstandingRequestChecker.isReady() ) {
		self->outstandingRequestChecker = doCheckOutstandingRequests(self);
	}
}

ACTOR Future<Void> rebootAndCheck( ClusterControllerData* cluster, Optional<Standalone<StringRef>> processID ) {
	{
		auto watcher = cluster->id_worker.find(processID);
		ASSERT(watcher != cluster->id_worker.end());

		watcher->second.reboots++;
		wait( delay( g_network->isSimulated() ? SERVER_KNOBS->SIM_SHUTDOWN_TIMEOUT : SERVER_KNOBS->SHUTDOWN_TIMEOUT ) );
	}

	{
		auto watcher = cluster->id_worker.find(processID);
		if(watcher != cluster->id_worker.end()) {
			watcher->second.reboots--;
			if( watcher->second.reboots < 2 )
				checkOutstandingRequests( cluster );
		}
	}

	return Void();
}

ACTOR Future<Void> workerAvailabilityWatch( WorkerInterface worker, ProcessClass startingClass, ClusterControllerData* cluster) {
	state Future<Void> failed =
	    (worker.address() == g_network->getLocalAddress() || startingClass.classType() == ProcessClass::TesterClass)
	        ? Never()
	        : waitFailureClient(worker.waitFailure, SERVER_KNOBS->WORKER_FAILURE_TIME);
	cluster->updateWorkerList.set( worker.locality.processId(), ProcessData(worker.locality, startingClass, worker.stableAddress()) );
	cluster->updateDBInfoEndpoints.insert(worker.updateServerDBInfo.getEndpoint());
	cluster->updateDBInfo.trigger();
	// This switching avoids a race where the worker can be added to id_worker map after the workerAvailabilityWatch fails for the worker.
	wait(delay(0));

	loop {
		choose {
			when( wait( IFailureMonitor::failureMonitor().onStateEqual( worker.storage.getEndpoint(), FailureStatus(IFailureMonitor::failureMonitor().getState( worker.storage.getEndpoint() ).isAvailable()) ) ) ) {
				if( IFailureMonitor::failureMonitor().getState( worker.storage.getEndpoint() ).isAvailable() ) {
					cluster->ac.add( rebootAndCheck( cluster, worker.locality.processId() ) );
					checkOutstandingRequests( cluster );
				}
			}
			when( wait( failed ) ) {  // remove workers that have failed
				WorkerInfo& failedWorkerInfo = cluster->id_worker[ worker.locality.processId() ];
				TraceEvent("RemoveWorker")
				    .detail("Process", worker.locality.processId())
				    .detail("PC", failedWorkerInfo.details.processClass.toString());

				if (!failedWorkerInfo.reply.isSet()) {
					failedWorkerInfo.reply.send( RegisterWorkerReply(failedWorkerInfo.details.processClass, failedWorkerInfo.priorityInfo) );
				}
				if (worker.locality.processId() == cluster->masterProcessId) {
					cluster->masterProcessId = Optional<Key>();
				}
				cluster->removedDBInfoEndpoints.insert(worker.updateServerDBInfo.getEndpoint());
				cluster->id_worker.erase( worker.locality.processId() );
				cluster->updateWorkerList.set( worker.locality.processId(), Optional<ProcessData>() );
				return Void();
			}
		}
	}
}

struct FailureStatusInfo {
	FailureStatus status;
	double lastRequestTime;
	double penultimateRequestTime;

	FailureStatusInfo() : lastRequestTime(0), penultimateRequestTime(0) {}

	void insertRequest(double now) {
		penultimateRequestTime = lastRequestTime;
		lastRequestTime = now;
	}

	double latency(double now) const {
		return std::max( now - lastRequestTime, lastRequestTime - penultimateRequestTime );
	}
};

ACTOR Future<vector<TLogInterface>> requireAll( vector<Future<Optional<vector<TLogInterface>>>> in ) {
	state vector<TLogInterface> out;
	state int i;
	for(i=0; i<in.size(); i++) {
		Optional<vector<TLogInterface>> x = wait(in[i]);
		if (!x.present()) throw recruitment_failed();
		out.insert(out.end(), x.get().begin(), x.get().end());
	}
	return out;
}

void clusterRecruitStorage( ClusterControllerData* self, RecruitStorageRequest req ) {
	try {
		if(!self->gotProcessClasses && !req.criticalRecruitment)
			throw no_more_servers();
		auto worker = self->getStorageWorker(req);
		RecruitStorageReply rep;
		rep.worker = worker.interf;
		rep.processClass = worker.processClass;
		req.reply.send( rep );
	} catch ( Error& e ) {
		if (e.code() == error_code_no_more_servers) {
			self->outstandingStorageRequests.push_back( std::make_pair(req, now() + SERVER_KNOBS->RECRUITMENT_TIMEOUT) );
			TraceEvent(SevWarn, "RecruitStorageNotAvailable", self->id)
			    .detail("IsCriticalRecruitment", req.criticalRecruitment)
			    .error(e);
		} else {
			TraceEvent(SevError, "RecruitStorageError", self->id).error(e);
			throw;  // Any other error will bring down the cluster controller
		}
	}
}

ACTOR Future<Void> clusterRecruitFromConfiguration( ClusterControllerData* self, RecruitFromConfigurationRequest req ) {
	// At the moment this doesn't really need to be an actor (it always completes immediately)
	TEST(true); //ClusterController RecruitTLogsRequest
	loop {
		try {
			TraceEvent("RecruitReq").detail("Config", req.configuration.toString());
			auto rep = self->findWorkersForConfiguration( req );
			TraceEvent("RecruitRes")
			    .detail("L1", rep.masterProxies.size())
			    .detail("L2", rep.grvProxies.size())
			    .detail("L3", rep.resolvers.size())
			    .detail("L4", rep.storageServers.size())
			    .detail("L6", rep.backupWorkers.size())
			    .detail("L7", rep.oldLogRouters.size())
			    .detail("L8", rep.satelliteTLogs.size())
			    .detail("L9", rep.satelliteFallback)
			    .detail("L10", rep.dcId.present() ? rep.dcId.get().toString() : "absent");
			req.reply.send( rep );
			return Void();
		} catch (Error& e) {
			if (e.code() == error_code_no_more_servers && self->goodRecruitmentTime.isReady()) {
				self->outstandingRecruitmentRequests.push_back( req );
				TraceEvent(SevWarn, "RecruitFromConfigurationNotAvailable", self->id).error(e);
				return Void();
			} else if(e.code() == error_code_operation_failed || e.code() == error_code_no_more_servers) {
				//recruitment not good enough, try again
			}
			else {
				TraceEvent(SevError, "RecruitFromConfigurationError", self->id).error(e);
				throw;  // goodbye, cluster controller
			}
		}
		wait( lowPriorityDelay(SERVER_KNOBS->ATTEMPT_RECRUITMENT_DELAY) );
	}
}

ACTOR Future<Void> clusterRecruitRemoteFromConfiguration( ClusterControllerData* self, RecruitRemoteFromConfigurationRequest req ) {
	// At the moment this doesn't really need to be an actor (it always completes immediately)
	TEST(true); //ClusterController RecruitTLogsRequest
	loop {
		try {
			RecruitRemoteFromConfigurationReply rep = self->findRemoteWorkersForConfiguration( req );
			req.reply.send( rep );
			return Void();
		} catch (Error& e) {
			if (e.code() == error_code_no_more_servers && self->goodRemoteRecruitmentTime.isReady()) {
				self->outstandingRemoteRecruitmentRequests.push_back( req );
				TraceEvent(SevWarn, "RecruitRemoteFromConfigurationNotAvailable", self->id).error(e);
				return Void();
			} else if(e.code() == error_code_operation_failed || e.code() == error_code_no_more_servers) {
				//recruitment not good enough, try again
			}
			else {
				TraceEvent(SevError, "RecruitRemoteFromConfigurationError", self->id).error(e);
				throw;  // goodbye, cluster controller
			}
		}
		wait( lowPriorityDelay(SERVER_KNOBS->ATTEMPT_RECRUITMENT_DELAY) );
	}
}

void clusterRegisterMaster( ClusterControllerData* self, RegisterMasterRequest const& req ) {
	req.reply.send( Void() );

	TraceEvent("MasterRegistrationReceived", self->id)
	    .detail("MasterId", req.id)
	    .detail("Master", req.mi.toString())
	    .detail("Tlogs", describe(req.logSystemConfig.tLogs))
	    .detail("Resolvers", req.resolvers.size())
	    .detail("RecoveryState", (int)req.recoveryState)
	    .detail("RegistrationCount", req.registrationCount)
	    .detail("MasterProxies", req.masterProxies.size())
	    .detail("GrvProxies", req.grvProxies.size())
	    .detail("RecoveryCount", req.recoveryCount)
	    .detail("Stalled", req.recoveryStalled)
	    .detail("OldestBackupEpoch", req.logSystemConfig.oldestBackupEpoch);

	//make sure the request comes from an active database
	auto db = &self->db;
	if ( db->serverInfo->get().master.id() != req.id || req.registrationCount <= db->masterRegistrationCount ) {
		TraceEvent("MasterRegistrationNotFound", self->id).detail("MasterId", req.id).detail("ExistingId", db->serverInfo->get().master.id()).detail("RegCount", req.registrationCount).detail("ExistingRegCount", db->masterRegistrationCount);
		return;
	}

	if ( req.recoveryState == RecoveryState::FULLY_RECOVERED ) {
		self->db.unfinishedRecoveries = 0;
		self->db.logGenerations = 0;
		ASSERT( !req.logSystemConfig.oldTLogs.size() );
	} else {
		self->db.logGenerations = std::max<int>(self->db.logGenerations, req.logSystemConfig.oldTLogs.size());
	}

	db->masterRegistrationCount = req.registrationCount;
	db->recoveryStalled = req.recoveryStalled;
	if ( req.configuration.present() ) {
		db->config = req.configuration.get();

		if ( req.recoveryState >= RecoveryState::ACCEPTING_COMMITS ) {
			self->gotFullyRecoveredConfig = true;
			db->fullyRecoveredConfig = req.configuration.get();
			for ( auto& it : self->id_worker ) {
				bool isExcludedFromConfig = db->fullyRecoveredConfig.isExcludedServer(it.second.details.interf.addresses());
				if ( it.second.priorityInfo.isExcluded != isExcludedFromConfig ) {
					it.second.priorityInfo.isExcluded = isExcludedFromConfig;
					if( !it.second.reply.isSet() ) {
						it.second.reply.send( RegisterWorkerReply( it.second.details.processClass, it.second.priorityInfo ) );
					}
				}
			}
		}
	}

	bool isChanged = false;
	auto dbInfo = self->db.serverInfo->get();

	if (dbInfo.recoveryState != req.recoveryState) {
		dbInfo.recoveryState = req.recoveryState;
		isChanged = true;
	}

	if (dbInfo.priorCommittedLogServers != req.priorCommittedLogServers) {
		dbInfo.priorCommittedLogServers = req.priorCommittedLogServers;
		isChanged = true;
	}

	// Construct the client information
	if (db->clientInfo->get().masterProxies != req.masterProxies || db->clientInfo->get().grvProxies != req.grvProxies) {
		isChanged = true;
		ClientDBInfo clientInfo;
		clientInfo.id = deterministicRandom()->randomUniqueID();
		clientInfo.masterProxies = req.masterProxies;
		clientInfo.grvProxies = req.grvProxies;
		clientInfo.clientTxnInfoSampleRate = db->clientInfo->get().clientTxnInfoSampleRate;
		clientInfo.clientTxnInfoSizeLimit = db->clientInfo->get().clientTxnInfoSizeLimit;
		db->clientInfo->set( clientInfo );
		dbInfo.client = db->clientInfo->get();
	}

	if( !dbInfo.logSystemConfig.isEqual(req.logSystemConfig) ) {
		isChanged = true;
		dbInfo.logSystemConfig = req.logSystemConfig;
	}

	if( dbInfo.resolvers != req.resolvers ) {
		isChanged = true;
		dbInfo.resolvers = req.resolvers;
	}

	if( dbInfo.recoveryCount != req.recoveryCount ) {
		isChanged = true;
		dbInfo.recoveryCount = req.recoveryCount;
	}

	if( isChanged ) {
		dbInfo.id = deterministicRandom()->randomUniqueID();
		dbInfo.infoGeneration = ++self->db.dbInfoCount;
		self->db.serverInfo->set( dbInfo );
	}

	checkOutstandingRequests(self);
}

void registerWorker( RegisterWorkerRequest req, ClusterControllerData *self ) {
	const WorkerInterface& w = req.wi;
	ProcessClass newProcessClass = req.processClass;
	auto info = self->id_worker.find( w.locality.processId() );
	ClusterControllerPriorityInfo newPriorityInfo = req.priorityInfo;
	newPriorityInfo.processClassFitness = newProcessClass.machineClassFitness(ProcessClass::ClusterController);

	for(auto it : req.incompatiblePeers) {
		self->db.incompatibleConnections[it] = now() + SERVER_KNOBS->INCOMPATIBLE_PEERS_LOGGING_INTERVAL;
	}
	self->removedDBInfoEndpoints.erase(w.updateServerDBInfo.getEndpoint());

	if(info == self->id_worker.end()) {
		TraceEvent("ClusterControllerActualWorkers", self->id).detail("WorkerId",w.id()).detail("ProcessId", w.locality.processId()).detail("ZoneId", w.locality.zoneId()).detail("DataHall", w.locality.dataHallId()).detail("PClass", req.processClass.toString()).detail("Workers", self->id_worker.size());
		self->goodRecruitmentTime = lowPriorityDelay(SERVER_KNOBS->WAIT_FOR_GOOD_RECRUITMENT_DELAY);
		self->goodRemoteRecruitmentTime = lowPriorityDelay(SERVER_KNOBS->WAIT_FOR_GOOD_REMOTE_RECRUITMENT_DELAY);
	} else {
		TraceEvent("ClusterControllerWorkerAlreadyRegistered", self->id).suppressFor(1.0).detail("WorkerId",w.id()).detail("ProcessId", w.locality.processId()).detail("ZoneId", w.locality.zoneId()).detail("DataHall", w.locality.dataHallId()).detail("PClass", req.processClass.toString()).detail("Workers", self->id_worker.size());
	}
	if ( w.address() == g_network->getLocalAddress() ) {
		if(self->changingDcIds.get().first) {
			if(self->changingDcIds.get().second.present()) {
				newPriorityInfo.dcFitness = ClusterControllerPriorityInfo::calculateDCFitness( w.locality.dcId(), self->changingDcIds.get().second.get() );
			}
		} else if(self->changedDcIds.get().second.present()) {
			newPriorityInfo.dcFitness = ClusterControllerPriorityInfo::calculateDCFitness( w.locality.dcId(), self->changedDcIds.get().second.get() );
		}
	} else {
		if(!self->changingDcIds.get().first) {
			if(self->changingDcIds.get().second.present()) {
				newPriorityInfo.dcFitness = ClusterControllerPriorityInfo::calculateDCFitness( w.locality.dcId(), self->changingDcIds.get().second.get() );
			}
		} else if(self->changedDcIds.get().second.present()) {
			newPriorityInfo.dcFitness = ClusterControllerPriorityInfo::calculateDCFitness( w.locality.dcId(), self->changedDcIds.get().second.get() );
		}
	}

	// Check process class and exclusive property
	if ( info == self->id_worker.end() || info->second.details.interf.id() != w.id() || req.generation >= info->second.gen ) {
		if ( self->gotProcessClasses ) {
			auto classIter = self->id_class.find(w.locality.processId());

			if( classIter != self->id_class.end() && (classIter->second.classSource() == ProcessClass::DBSource || req.initialClass.classType() == ProcessClass::UnsetClass)) {
				newProcessClass = classIter->second;
			} else {
				newProcessClass = req.initialClass;
			}
			newPriorityInfo.processClassFitness = newProcessClass.machineClassFitness(ProcessClass::ClusterController);
		}

		if ( self->gotFullyRecoveredConfig ) {
			newPriorityInfo.isExcluded = self->db.fullyRecoveredConfig.isExcludedServer(w.addresses());
		}
	}

	if( info == self->id_worker.end() ) {
		self->id_worker[w.locality.processId()] = WorkerInfo( workerAvailabilityWatch( w, newProcessClass, self ), req.reply, req.generation, w, req.initialClass, newProcessClass, newPriorityInfo, req.degraded, req.issues );
		TraceEvent("AddingWorker").detail("WorkerId", w.locality.processId()).detail("PC", newProcessClass.toString());
		if (!self->masterProcessId.present() && w.locality.processId() == self->db.serverInfo->get().master.locality.processId()) {
			self->masterProcessId = w.locality.processId();
		}
		checkOutstandingRequests( self );
	} else if( info->second.details.interf.id() != w.id() || req.generation >= info->second.gen ) {
		if (!info->second.reply.isSet()) {
			info->second.reply.send( Never() );
		}
		info->second.reply = req.reply;
		info->second.details.processClass = newProcessClass;
		info->second.priorityInfo = newPriorityInfo;
		info->second.initialClass = req.initialClass;
		info->second.details.degraded = req.degraded;
		info->second.gen = req.generation;
		info->second.issues = req.issues;

		if(info->second.details.interf.id() != w.id()) {
			self->removedDBInfoEndpoints.insert(info->second.details.interf.updateServerDBInfo.getEndpoint());
			info->second.details.interf = w;
			info->second.watcher = workerAvailabilityWatch( w, newProcessClass, self );
		}
		checkOutstandingRequests( self );
	} else {
		TEST(true); // Received an old worker registration request.
	}

	if (req.distributorInterf.present() && !self->db.serverInfo->get().distributor.present() &&
			self->clusterControllerDcId == req.distributorInterf.get().locality.dcId() &&
			!self->recruitingDistributor) {
		const DataDistributorInterface& di = req.distributorInterf.get();
		TraceEvent("CCRegisterDataDistributor", self->id).detail("DDID", di.id());
		self->db.setDistributor(di);
	}
	if (req.ratekeeperInterf.present()) {
		if((self->recruitingRatekeeperID.present() && self->recruitingRatekeeperID.get() != req.ratekeeperInterf.get().id()) ||
			self->clusterControllerDcId != w.locality.dcId()) {
			TraceEvent("CCHaltRegisteringRatekeeper", self->id)
			    .detail("RKID", req.ratekeeperInterf.get().id())
			    .detail("DcID", printable(self->clusterControllerDcId))
			    .detail("ReqDcID", printable(w.locality.dcId()))
			    .detail("RecruitingRKID",
			            self->recruitingRatekeeperID.present() ? self->recruitingRatekeeperID.get() : UID());
			self->id_worker[w.locality.processId()].haltRatekeeper = brokenPromiseToNever(
			    req.ratekeeperInterf.get().haltRatekeeper.getReply(HaltRatekeeperRequest(self->id)));
		} else if (!self->recruitingRatekeeperID.present()) {
			const RatekeeperInterface& rki = req.ratekeeperInterf.get();
			const auto& ratekeeper = self->db.serverInfo->get().ratekeeper;
			TraceEvent("CCRegisterRatekeeper", self->id).detail("RKID", rki.id());
			if (ratekeeper.present() && ratekeeper.get().id() != rki.id() && self->id_worker.count(ratekeeper.get().locality.processId())) {
				TraceEvent("CCHaltPreviousRatekeeper", self->id).detail("RKID", ratekeeper.get().id())
				.detail("DcID", printable(self->clusterControllerDcId))
				.detail("ReqDcID", printable(w.locality.dcId()))
				.detail("RecruitingRKID", self->recruitingRatekeeperID.present() ? self->recruitingRatekeeperID.get() : UID());
				self->id_worker[ratekeeper.get().locality.processId()].haltRatekeeper = brokenPromiseToNever(ratekeeper.get().haltRatekeeper.getReply(HaltRatekeeperRequest(self->id)));
			}
			if(!ratekeeper.present() || ratekeeper.get().id() != rki.id()) {
				self->db.setRatekeeper(rki);
			}
		}
	}

	// Notify the worker to register again with new process class/exclusive property
	if ( !req.reply.isSet() && newPriorityInfo != req.priorityInfo ) {
		req.reply.send( RegisterWorkerReply(newProcessClass, newPriorityInfo) );
	}
}

#define TIME_KEEPER_VERSION LiteralStringRef("1")

ACTOR Future<Void> timeKeeperSetVersion(ClusterControllerData *self) {
	state Reference<ReadYourWritesTransaction> tr = Reference<ReadYourWritesTransaction>(new ReadYourWritesTransaction(self->cx));
	loop {
		try {
			tr->setOption(FDBTransactionOptions::ACCESS_SYSTEM_KEYS);
			tr->setOption(FDBTransactionOptions::LOCK_AWARE);
			tr->setOption(FDBTransactionOptions::PRIORITY_SYSTEM_IMMEDIATE);
			tr->set(timeKeeperVersionKey, TIME_KEEPER_VERSION);
			wait(tr->commit());
			break;
		} catch (Error &e) {
			wait(tr->onError(e));
		}
	}

	return Void();
}

// This actor periodically gets read version and writes it to cluster with current timestamp as key. To avoid running
// out of space, it limits the max number of entries and clears old entries on each update. This mapping is used from
// backup and restore to get the version information for a timestamp.
ACTOR Future<Void> timeKeeper(ClusterControllerData *self) {
	state KeyBackedMap<int64_t, Version> versionMap(timeKeeperPrefixRange.begin);

	TraceEvent("TimeKeeperStarted");

	wait(timeKeeperSetVersion(self));

	loop {
		state Reference<ReadYourWritesTransaction> tr = Reference<ReadYourWritesTransaction>(new ReadYourWritesTransaction(self->cx));
		loop {
			try {
				if(!g_network->isSimulated()) {
					// This is done to provide an arbitrary logged transaction every ~10s.
					// FIXME: replace or augment this with logging on the proxy which tracks
					//       how long it is taking to hear responses from each other component.

					UID debugID = deterministicRandom()->randomUniqueID();
					TraceEvent("TimeKeeperCommit", debugID);
					tr->debugTransaction(debugID);
				}
				tr->setOption(FDBTransactionOptions::ACCESS_SYSTEM_KEYS);
				tr->setOption(FDBTransactionOptions::LOCK_AWARE);
				tr->setOption(FDBTransactionOptions::PRIORITY_SYSTEM_IMMEDIATE);

				Optional<Value> disableValue = wait( tr->get(timeKeeperDisableKey) );
				if(disableValue.present()) {
					break;
				}

				Version v = tr->getReadVersion().get();
				int64_t currentTime = (int64_t)now();
				versionMap.set(tr, currentTime, v);

				int64_t ttl = currentTime - SERVER_KNOBS->TIME_KEEPER_DELAY * SERVER_KNOBS->TIME_KEEPER_MAX_ENTRIES;
				if (ttl > 0) {
					versionMap.erase(tr, 0, ttl);
				}

				wait(tr->commit());
				break;
			} catch (Error &e) {
				wait(tr->onError(e));
			}
		}

		wait(delay(SERVER_KNOBS->TIME_KEEPER_DELAY));
	}
}

ACTOR Future<Void> statusServer(FutureStream< StatusRequest> requests,
								ClusterControllerData *self,
								ServerCoordinators coordinators)
{
	// Seconds since the END of the last GetStatus executed
	state double last_request_time = 0.0;

	// Place to accumulate a batch of requests to respond to
	state std::vector<StatusRequest> requests_batch;

	loop {
		try {
			// Wait til first request is ready
			StatusRequest req = waitNext(requests);
			++self->statusRequests;
			requests_batch.push_back(req);

			// Earliest time at which we may begin a new request
			double next_allowed_request_time = last_request_time + SERVER_KNOBS->STATUS_MIN_TIME_BETWEEN_REQUESTS;

			// Wait if needed to satisfy min_time knob, also allows more requets to queue up.
			double minwait = std::max(next_allowed_request_time - now(), 0.0);
			wait(delay(minwait));

			// Get all requests that are ready right *now*, before GetStatus() begins.
			// All of these requests will be responded to with the next GetStatus() result.
			// If requests are batched, do not respond to more than MAX_STATUS_REQUESTS_PER_SECOND
			// requests per second
			while (requests.isReady()) {
				auto req = requests.pop();
				if (SERVER_KNOBS->STATUS_MIN_TIME_BETWEEN_REQUESTS > 0.0 &&
					requests_batch.size() + 1 >
						SERVER_KNOBS->STATUS_MIN_TIME_BETWEEN_REQUESTS * SERVER_KNOBS->MAX_STATUS_REQUESTS_PER_SECOND) {
					TraceEvent(SevWarnAlways, "TooManyStatusRequests").suppressFor(1.0).detail("BatchSize", requests_batch.size());
					req.reply.sendError(server_overloaded());
				} else {
					requests_batch.push_back(req);
				}
			}

			// Get status but trap errors to send back to client.
			vector<WorkerDetails> workers;
			std::vector<ProcessIssues> workerIssues;

			for(auto& it : self->id_worker) {
				workers.push_back(it.second.details);
				if(it.second.issues.size()) {
					workerIssues.push_back(ProcessIssues(it.second.details.interf.address(), it.second.issues));
				}
			}

			std::vector<NetworkAddress> incompatibleConnections;
			for(auto it = self->db.incompatibleConnections.begin(); it != self->db.incompatibleConnections.end();) {
				if(it->second < now()) {
					it = self->db.incompatibleConnections.erase(it);
				} else {
					incompatibleConnections.push_back(it->first);
					it++;
				}
			}

			state ErrorOr<StatusReply> result = wait(errorOr(clusterGetStatus(self->db.serverInfo, self->cx, workers, workerIssues, &self->db.clientStatus, coordinators, incompatibleConnections, self->datacenterVersionDifference)));

			if (result.isError() && result.getError().code() == error_code_actor_cancelled)
				throw result.getError();

			// Update last_request_time now because GetStatus is finished and the delay is to be measured between requests
			last_request_time = now();

			while (!requests_batch.empty())
			{
				if (result.isError())
					requests_batch.back().reply.sendError(result.getError());
				else
					requests_batch.back().reply.send(result.get());
				requests_batch.pop_back();
				wait( yield() );
			}
		}
		catch (Error &e) {
			TraceEvent(SevError, "StatusServerError").error(e);
			throw e;
		}
	}
}

ACTOR Future<Void> monitorProcessClasses(ClusterControllerData *self) {

	state ReadYourWritesTransaction trVer( self->db.db );
	loop {
		try {
			trVer.setOption( FDBTransactionOptions::ACCESS_SYSTEM_KEYS );
			trVer.setOption( FDBTransactionOptions::PRIORITY_SYSTEM_IMMEDIATE );

			Optional<Value> val = wait(trVer.get(processClassVersionKey));

			if (val.present())
				break;

			Standalone<RangeResultRef> processClasses = wait( trVer.getRange( processClassKeys, CLIENT_KNOBS->TOO_MANY ) );
			ASSERT( !processClasses.more && processClasses.size() < CLIENT_KNOBS->TOO_MANY );

			trVer.clear(processClassKeys);
			trVer.set(processClassVersionKey, processClassVersionValue);
			for (auto it : processClasses) {
				UID processUid = decodeProcessClassKeyOld(it.key);
				trVer.set(processClassKeyFor(processUid.toString()), it.value);
			}

			wait(trVer.commit());
			TraceEvent("ProcessClassUpgrade");
			break;
		}
		catch(Error &e) {
			wait( trVer.onError(e) );
		}
	}

	loop {
		state ReadYourWritesTransaction tr( self->db.db );

		loop {
			try {
				tr.setOption( FDBTransactionOptions::ACCESS_SYSTEM_KEYS );
				tr.setOption( FDBTransactionOptions::PRIORITY_SYSTEM_IMMEDIATE );
				Standalone<RangeResultRef> processClasses = wait( tr.getRange( processClassKeys, CLIENT_KNOBS->TOO_MANY ) );
				ASSERT( !processClasses.more && processClasses.size() < CLIENT_KNOBS->TOO_MANY );

				if(processClasses != self->lastProcessClasses || !self->gotProcessClasses) {
					self->id_class.clear();
					for( int i = 0; i < processClasses.size(); i++ ) {
						auto c = decodeProcessClassValue( processClasses[i].value );
						ASSERT( c.classSource() != ProcessClass::CommandLineSource );
						self->id_class[decodeProcessClassKey( processClasses[i].key )] = c;
					}

					for( auto& w : self->id_worker ) {
						auto classIter = self->id_class.find(w.first);
						ProcessClass newProcessClass;

						if( classIter != self->id_class.end() && (classIter->second.classSource() == ProcessClass::DBSource || w.second.initialClass.classType() == ProcessClass::UnsetClass) ) {
							newProcessClass = classIter->second;
						} else {
							newProcessClass = w.second.initialClass;
						}


						if (newProcessClass != w.second.details.processClass) {
							w.second.details.processClass = newProcessClass;
							w.second.priorityInfo.processClassFitness = newProcessClass.machineClassFitness(ProcessClass::ClusterController);
							if (!w.second.reply.isSet()) {
								w.second.reply.send( RegisterWorkerReply(w.second.details.processClass, w.second.priorityInfo) );
							}
						}
					}

					self->lastProcessClasses = processClasses;
					self->gotProcessClasses = true;
					checkOutstandingRequests( self );
				}

				state Future<Void> watchFuture = tr.watch(processClassChangeKey);
				wait(tr.commit());
				wait(watchFuture);
				break;
			}
			catch(Error &e) {
				wait( tr.onError(e) );
			}
		}
	}
}

ACTOR Future<Void> monitorServerInfoConfig(ClusterControllerData::DBInfo* db) {
	loop {
		state ReadYourWritesTransaction tr(db->db);
		loop {
			try {
				tr.setOption(FDBTransactionOptions::READ_SYSTEM_KEYS);
				tr.setOption(FDBTransactionOptions::PRIORITY_SYSTEM_IMMEDIATE);
				tr.setOption(FDBTransactionOptions::READ_LOCK_AWARE);

				Optional<Value> configVal = wait(tr.get(latencyBandConfigKey));
				Optional<LatencyBandConfig> config;
				if(configVal.present()) {
					config = LatencyBandConfig::parse(configVal.get());
				}

				auto serverInfo = db->serverInfo->get();
				if(config != serverInfo.latencyBandConfig) {
					TraceEvent("LatencyBandConfigChanged").detail("Present", config.present());
					serverInfo.id = deterministicRandom()->randomUniqueID();
					serverInfo.infoGeneration = ++db->dbInfoCount;
					serverInfo.latencyBandConfig = config;
					db->serverInfo->set(serverInfo);
				}

				state Future<Void> configChangeFuture = tr.watch(latencyBandConfigKey);

				wait(tr.commit());
				wait(configChangeFuture);

				break;
			}
			catch (Error &e) {
				wait(tr.onError(e));
			}
		}
	}
}

ACTOR Future<Void> monitorClientTxnInfoConfigs(ClusterControllerData::DBInfo* db) {
	loop {
		state ReadYourWritesTransaction tr(db->db);
		loop {
			try {
				tr.setOption(FDBTransactionOptions::ACCESS_SYSTEM_KEYS);
				tr.setOption(FDBTransactionOptions::PRIORITY_SYSTEM_IMMEDIATE);
				state Optional<Value> rateVal = wait(tr.get(fdbClientInfoTxnSampleRate));
				state Optional<Value> limitVal = wait(tr.get(fdbClientInfoTxnSizeLimit));
				ClientDBInfo clientInfo = db->clientInfo->get();
				double sampleRate = rateVal.present() ? BinaryReader::fromStringRef<double>(rateVal.get(), Unversioned()) : std::numeric_limits<double>::infinity();
				int64_t sizeLimit = limitVal.present() ? BinaryReader::fromStringRef<int64_t>(limitVal.get(), Unversioned()) : -1;
				if (sampleRate != clientInfo.clientTxnInfoSampleRate || sizeLimit != clientInfo.clientTxnInfoSampleRate) {
					clientInfo.id = deterministicRandom()->randomUniqueID();
					clientInfo.clientTxnInfoSampleRate = sampleRate;
					clientInfo.clientTxnInfoSizeLimit = sizeLimit;
					db->clientInfo->set(clientInfo);
				}

				state Future<Void> watchRateFuture = tr.watch(fdbClientInfoTxnSampleRate);
				state Future<Void> watchLimitFuture = tr.watch(fdbClientInfoTxnSizeLimit);
				wait(tr.commit());
				choose {
					when(wait(watchRateFuture)) { break; }
					when (wait(watchLimitFuture)) { break; }
				}
			}
			catch (Error &e) {
				wait(tr.onError(e));
			}
		}
	}
}

ACTOR Future<Void> updatedChangingDatacenters(ClusterControllerData *self) {
	//do not change the cluster controller until all the processes have had a chance to register
	wait( delay(SERVER_KNOBS->WAIT_FOR_GOOD_RECRUITMENT_DELAY) );
	loop {
		state Future<Void> onChange = self->desiredDcIds.onChange();
		if(!self->desiredDcIds.get().present()) {
			self->changingDcIds.set(std::make_pair(false,self->desiredDcIds.get()));
		} else {
			auto& worker = self->id_worker[self->clusterControllerProcessId];
			uint8_t newFitness = ClusterControllerPriorityInfo::calculateDCFitness( worker.details.interf.locality.dcId(), self->desiredDcIds.get().get() );
			self->changingDcIds.set(std::make_pair(worker.priorityInfo.dcFitness > newFitness,self->desiredDcIds.get()));

			TraceEvent("UpdateChangingDatacenter", self->id).detail("OldFitness", worker.priorityInfo.dcFitness).detail("NewFitness", newFitness);
			if ( worker.priorityInfo.dcFitness > newFitness ) {
				worker.priorityInfo.dcFitness = newFitness;
				if(!worker.reply.isSet()) {
					worker.reply.send( RegisterWorkerReply( worker.details.processClass, worker.priorityInfo ) );
				}
			} else {
				state int currentFit = ProcessClass::BestFit;
				while(currentFit <= ProcessClass::NeverAssign) {
					bool updated = false;
					for ( auto& it : self->id_worker ) {
						if( ( !it.second.priorityInfo.isExcluded && it.second.priorityInfo.processClassFitness == currentFit ) || currentFit == ProcessClass::NeverAssign ) {
							uint8_t fitness = ClusterControllerPriorityInfo::calculateDCFitness( it.second.details.interf.locality.dcId(), self->changingDcIds.get().second.get() );
							if ( it.first != self->clusterControllerProcessId && it.second.priorityInfo.dcFitness != fitness ) {
								updated = true;
								it.second.priorityInfo.dcFitness = fitness;
								if(!it.second.reply.isSet()) {
									it.second.reply.send( RegisterWorkerReply( it.second.details.processClass, it.second.priorityInfo ) );
								}
							}
						}
					}
					if(updated && currentFit < ProcessClass::NeverAssign) {
						wait( delay(SERVER_KNOBS->CC_CLASS_DELAY) );
					}
					currentFit++;
				}
			}
		}

		wait(onChange);
	}
}

ACTOR Future<Void> updatedChangedDatacenters(ClusterControllerData *self) {
	state Future<Void> changeDelay = delay(SERVER_KNOBS->CC_CHANGE_DELAY);
	state Future<Void> onChange = self->changingDcIds.onChange();
	loop {
		choose {
			when( wait(onChange) ) {
				changeDelay = delay(SERVER_KNOBS->CC_CHANGE_DELAY);
				onChange = self->changingDcIds.onChange();
			}
			when( wait(changeDelay) ) {
				changeDelay = Never();
				onChange = self->changingDcIds.onChange();

				self->changedDcIds.set(self->changingDcIds.get());
				if(self->changedDcIds.get().second.present()) {
					TraceEvent("UpdateChangedDatacenter", self->id).detail("CCFirst", self->changedDcIds.get().first);
					if( !self->changedDcIds.get().first ) {
						auto& worker = self->id_worker[self->clusterControllerProcessId];
						uint8_t newFitness = ClusterControllerPriorityInfo::calculateDCFitness( worker.details.interf.locality.dcId(), self->changedDcIds.get().second.get() );
						if( worker.priorityInfo.dcFitness != newFitness ) {
							worker.priorityInfo.dcFitness = newFitness;
							if(!worker.reply.isSet()) {
								worker.reply.send( RegisterWorkerReply( worker.details.processClass, worker.priorityInfo ) );
							}
						}
					} else {
						state int currentFit = ProcessClass::BestFit;
						while(currentFit <= ProcessClass::NeverAssign) {
							bool updated = false;
							for ( auto& it : self->id_worker ) {
								if( ( !it.second.priorityInfo.isExcluded && it.second.priorityInfo.processClassFitness == currentFit ) || currentFit == ProcessClass::NeverAssign ) {
									uint8_t fitness = ClusterControllerPriorityInfo::calculateDCFitness( it.second.details.interf.locality.dcId(), self->changedDcIds.get().second.get() );
									if ( it.first != self->clusterControllerProcessId && it.second.priorityInfo.dcFitness != fitness ) {
										updated = true;
										it.second.priorityInfo.dcFitness = fitness;
										if(!it.second.reply.isSet()) {
											it.second.reply.send( RegisterWorkerReply( it.second.details.processClass, it.second.priorityInfo ) );
										}
									}
								}
							}
							if(updated && currentFit < ProcessClass::NeverAssign) {
								wait( delay(SERVER_KNOBS->CC_CLASS_DELAY) );
							}
							currentFit++;
						}
					}
				}
			}
		}
	}
}

ACTOR Future<Void> updateDatacenterVersionDifference( ClusterControllerData *self ) {
	state double lastLogTime = 0;
	loop {
		self->versionDifferenceUpdated = false;
		if(self->db.serverInfo->get().recoveryState >= RecoveryState::ACCEPTING_COMMITS && self->db.config.usableRegions == 1) {
			bool oldDifferenceTooLarge = !self->versionDifferenceUpdated || self->datacenterVersionDifference >= SERVER_KNOBS->MAX_VERSION_DIFFERENCE;
			self->versionDifferenceUpdated = true;
			self->datacenterVersionDifference = 0;

			if(oldDifferenceTooLarge) {
				checkOutstandingRequests(self);
			}

			wait(self->db.serverInfo->onChange());
			continue;
		}

		state Optional<TLogInterface> primaryLog;
		state Optional<TLogInterface> remoteLog;
		if(self->db.serverInfo->get().recoveryState >= RecoveryState::ALL_LOGS_RECRUITED) {
			for(auto& logSet : self->db.serverInfo->get().logSystemConfig.tLogs) {
				if(logSet.isLocal && logSet.locality != tagLocalitySatellite) {
					for(auto& tLog : logSet.tLogs) {
						if(tLog.present()) {
							primaryLog = tLog.interf();
							break;
						}
					}
				}
				if(!logSet.isLocal) {
					for(auto& tLog : logSet.tLogs) {
						if(tLog.present()) {
							remoteLog = tLog.interf();
							break;
						}
					}
				}
			}
		}

		if(!primaryLog.present() || !remoteLog.present()) {
			wait(self->db.serverInfo->onChange());
			continue;
		}

		state Future<Void> onChange = self->db.serverInfo->onChange();
		loop {
			state Future<TLogQueuingMetricsReply> primaryMetrics = brokenPromiseToNever( primaryLog.get().getQueuingMetrics.getReply( TLogQueuingMetricsRequest() ) );
			state Future<TLogQueuingMetricsReply> remoteMetrics = brokenPromiseToNever( remoteLog.get().getQueuingMetrics.getReply( TLogQueuingMetricsRequest() ) );

			wait( ( success(primaryMetrics) && success(remoteMetrics) ) || onChange );
			if(onChange.isReady()) {
				break;
			}
			
			if(primaryMetrics.get().v > 0 && remoteMetrics.get().v > 0) {
				bool oldDifferenceTooLarge = !self->versionDifferenceUpdated || self->datacenterVersionDifference >= SERVER_KNOBS->MAX_VERSION_DIFFERENCE;
				self->versionDifferenceUpdated = true;
				self->datacenterVersionDifference = primaryMetrics.get().v - remoteMetrics.get().v;

				if(oldDifferenceTooLarge && self->datacenterVersionDifference < SERVER_KNOBS->MAX_VERSION_DIFFERENCE) {
					checkOutstandingRequests(self);
				}

				if(now() - lastLogTime > SERVER_KNOBS->CLUSTER_CONTROLLER_LOGGING_DELAY) {
					lastLogTime = now();
					TraceEvent("DatacenterVersionDifference", self->id).detail("Difference", self->datacenterVersionDifference);
				}
			}

			wait( delay(SERVER_KNOBS->VERSION_LAG_METRIC_INTERVAL) || onChange );
			if(onChange.isReady()) {
				break;
			}
		}
	}
}

ACTOR Future<Void> doEmptyCommit(Database cx) {
	state Transaction tr(cx);
	loop {
		try {
			tr.setOption(FDBTransactionOptions::PRIORITY_SYSTEM_IMMEDIATE);
			tr.setOption(FDBTransactionOptions::LOCK_AWARE);
			tr.makeSelfConflicting();
			wait(tr.commit());
			return Void();
		} catch( Error &e ) {
			wait( tr.onError(e) );
		}
	}
}

ACTOR Future<Void> handleForcedRecoveries( ClusterControllerData *self, ClusterControllerFullInterface interf ) {
	loop {
		state ForceRecoveryRequest req = waitNext( interf.clientInterface.forceRecovery.getFuture() );
		TraceEvent("ForcedRecoveryStart", self->id).detail("ClusterControllerDcId", self->clusterControllerDcId).detail("DcId", req.dcId.printable());
		state Future<Void> fCommit = doEmptyCommit(self->cx);
		wait(fCommit || delay(SERVER_KNOBS->FORCE_RECOVERY_CHECK_DELAY));
		if(!fCommit.isReady() || fCommit.isError()) {
			if (self->clusterControllerDcId != req.dcId) {
				vector<Optional<Key>> dcPriority;
				dcPriority.push_back(req.dcId);
				dcPriority.push_back(self->clusterControllerDcId);
				self->desiredDcIds.set(dcPriority);
			} else {
				self->db.forceRecovery = true;
				self->db.forceMasterFailure.trigger();
			}
			wait(fCommit);
		}
		TraceEvent("ForcedRecoveryFinish", self->id);
		self->db.forceRecovery = false;
		req.reply.send(Void());
	}
}

ACTOR Future<DataDistributorInterface> startDataDistributor( ClusterControllerData *self ) {
	wait(delay(0.0));  // If master fails at the same time, give it a chance to clear master PID.

	TraceEvent("CCStartDataDistributor", self->id);
	loop {
		try {
			state bool no_distributor = !self->db.serverInfo->get().distributor.present();
			while (!self->masterProcessId.present() || self->masterProcessId != self->db.serverInfo->get().master.locality.processId() || self->db.serverInfo->get().recoveryState < RecoveryState::ACCEPTING_COMMITS) {
				wait(self->db.serverInfo->onChange() || delay(SERVER_KNOBS->WAIT_FOR_GOOD_RECRUITMENT_DELAY));
			}
			if (no_distributor && self->db.serverInfo->get().distributor.present()) {
				return self->db.serverInfo->get().distributor.get();
			}

			std::map<Optional<Standalone<StringRef>>, int> id_used = self->getUsedIds();
			WorkerFitnessInfo data_distributor = self->getWorkerForRoleInDatacenter(self->clusterControllerDcId, ProcessClass::DataDistributor, ProcessClass::NeverAssign, self->db.config, id_used);
			state WorkerDetails worker = data_distributor.worker;
			if (self->onMasterIsBetter(worker, ProcessClass::DataDistributor)) {
				worker = self->id_worker[self->masterProcessId.get()].details;
			}

			InitializeDataDistributorRequest req(deterministicRandom()->randomUniqueID());
			TraceEvent("CCDataDistributorRecruit", self->id).detail("Addr", worker.interf.address());

			ErrorOr<DataDistributorInterface> distributor = wait( worker.interf.dataDistributor.getReplyUnlessFailedFor(req, SERVER_KNOBS->WAIT_FOR_DISTRIBUTOR_JOIN_DELAY, 0) );
			if (distributor.present()) {
				TraceEvent("CCDataDistributorRecruited", self->id).detail("Addr", worker.interf.address());
				return distributor.get();
			}
		}
		catch (Error& e) {
			TraceEvent("CCDataDistributorRecruitError", self->id).error(e);
			if ( e.code() != error_code_no_more_servers ) {
				throw;
			}
		}
		wait( lowPriorityDelay(SERVER_KNOBS->ATTEMPT_RECRUITMENT_DELAY) );
	}
}

ACTOR Future<Void> monitorDataDistributor(ClusterControllerData *self) {
	while(self->db.serverInfo->get().recoveryState < RecoveryState::ACCEPTING_COMMITS) {
		wait(self->db.serverInfo->onChange());
	}

	loop {
		if ( self->db.serverInfo->get().distributor.present() ) {
			wait( waitFailureClient( self->db.serverInfo->get().distributor.get().waitFailure, SERVER_KNOBS->DD_FAILURE_TIME ) );
			TraceEvent("CCDataDistributorDied", self->id)
			.detail("DistributorId", self->db.serverInfo->get().distributor.get().id());
			self->db.clearInterf(ProcessClass::DataDistributorClass);
		} else {
			self->recruitingDistributor = true;
			DataDistributorInterface distributorInterf = wait( startDataDistributor(self) );
			self->recruitingDistributor = false;
			self->db.setDistributor(distributorInterf);
		}
	}
}

ACTOR Future<Void> startRatekeeper(ClusterControllerData *self) {
	wait(delay(0.0));  // If master fails at the same time, give it a chance to clear master PID.

	TraceEvent("CCStartRatekeeper", self->id);
	loop {
		try {
			state bool no_ratekeeper = !self->db.serverInfo->get().ratekeeper.present();
			while (!self->masterProcessId.present() || self->masterProcessId != self->db.serverInfo->get().master.locality.processId() || self->db.serverInfo->get().recoveryState < RecoveryState::ACCEPTING_COMMITS) {
				wait(self->db.serverInfo->onChange() || delay(SERVER_KNOBS->WAIT_FOR_GOOD_RECRUITMENT_DELAY));
			}
			if (no_ratekeeper && self->db.serverInfo->get().ratekeeper.present()) {
				// Existing ratekeeper registers while waiting, so skip.
				return Void();
			}

			std::map<Optional<Standalone<StringRef>>, int> id_used = self->getUsedIds();
			WorkerFitnessInfo rkWorker = self->getWorkerForRoleInDatacenter(self->clusterControllerDcId, ProcessClass::Ratekeeper, ProcessClass::NeverAssign, self->db.config, id_used);
			InitializeRatekeeperRequest req(deterministicRandom()->randomUniqueID());
			state WorkerDetails worker = rkWorker.worker;
			if (self->onMasterIsBetter(worker, ProcessClass::Ratekeeper)) {
				worker = self->id_worker[self->masterProcessId.get()].details;
			}

			self->recruitingRatekeeperID = req.reqId;
			TraceEvent("CCRecruitRatekeeper", self->id).detail("Addr", worker.interf.address()).detail("RKID", req.reqId);

			ErrorOr<RatekeeperInterface> interf = wait( worker.interf.ratekeeper.getReplyUnlessFailedFor(req, SERVER_KNOBS->WAIT_FOR_RATEKEEPER_JOIN_DELAY, 0) );
			if (interf.present()) {
				self->recruitRatekeeper.set(false);
				self->recruitingRatekeeperID = interf.get().id();
				const auto& ratekeeper = self->db.serverInfo->get().ratekeeper;
				TraceEvent("CCRatekeeperRecruited", self->id).detail("Addr", worker.interf.address()).detail("RKID", interf.get().id());
				if (ratekeeper.present() && ratekeeper.get().id() != interf.get().id() && self->id_worker.count(ratekeeper.get().locality.processId())) {
					TraceEvent("CCHaltRatekeeperAfterRecruit", self->id).detail("RKID", ratekeeper.get().id())
					.detail("DcID", printable(self->clusterControllerDcId));
					self->id_worker[ratekeeper.get().locality.processId()].haltRatekeeper = brokenPromiseToNever(ratekeeper.get().haltRatekeeper.getReply(HaltRatekeeperRequest(self->id)));
				}
				if(!ratekeeper.present() || ratekeeper.get().id() != interf.get().id()) {
					self->db.setRatekeeper(interf.get());
				}
				checkOutstandingRequests(self);
				return Void();
			}
		}
		catch (Error& e) {
			TraceEvent("CCRatekeeperRecruitError", self->id).error(e);
			if ( e.code() != error_code_no_more_servers ) {
				throw;
			}
		}
		wait( lowPriorityDelay(SERVER_KNOBS->ATTEMPT_RECRUITMENT_DELAY) );
	}
}

ACTOR Future<Void> monitorRatekeeper(ClusterControllerData *self) {
	while(self->db.serverInfo->get().recoveryState < RecoveryState::ACCEPTING_COMMITS) {
		wait(self->db.serverInfo->onChange());
	}

	loop {
		if ( self->db.serverInfo->get().ratekeeper.present() && !self->recruitRatekeeper.get() ) {
			choose {
				when(wait(waitFailureClient( self->db.serverInfo->get().ratekeeper.get().waitFailure, SERVER_KNOBS->RATEKEEPER_FAILURE_TIME )))  {
					TraceEvent("CCRatekeeperDied", self->id)
					.detail("RKID", self->db.serverInfo->get().ratekeeper.get().id());
					self->db.clearInterf(ProcessClass::RatekeeperClass);
				}
				when(wait(self->recruitRatekeeper.onChange())) {}
			}
		} else {
			wait( startRatekeeper(self) );
		}
	}
}

ACTOR Future<Void> dbInfoUpdater( ClusterControllerData* self ) {
	state Future<Void> dbInfoChange = self->db.serverInfo->onChange();
	state Future<Void> updateDBInfo = self->updateDBInfo.onTrigger();
	loop {
		choose {
			when(wait(updateDBInfo)) {
				wait(delay(SERVER_KNOBS->DBINFO_BATCH_DELAY) || dbInfoChange);
			}
			when(wait(dbInfoChange)) {}
		}
		
		UpdateServerDBInfoRequest req;
		if(dbInfoChange.isReady()) {
			for(auto &it : self->id_worker) {
				req.broadcastInfo.push_back(it.second.details.interf.updateServerDBInfo.getEndpoint());
			}
		} else {
			for(auto it : self->removedDBInfoEndpoints) {
				self->updateDBInfoEndpoints.erase(it);
			}
			req.broadcastInfo = std::vector<Endpoint>(self->updateDBInfoEndpoints.begin(), self->updateDBInfoEndpoints.end());
		}

		self->updateDBInfoEndpoints.clear();
		self->removedDBInfoEndpoints.clear();
		
		dbInfoChange = self->db.serverInfo->onChange();
		updateDBInfo = self->updateDBInfo.onTrigger();

		req.serializedDbInfo = BinaryWriter::toValue(self->db.serverInfo->get(), AssumeVersion(currentProtocolVersion));

		TraceEvent("DBInfoStartBroadcast", self->id);
		choose {
			when(std::vector<Endpoint> notUpdated = wait( broadcastDBInfoRequest(req, SERVER_KNOBS->DBINFO_SEND_AMOUNT, Optional<Endpoint>(), false) )) {
				TraceEvent("DBInfoFinishBroadcast", self->id);
				for(auto &it : notUpdated) {
					TraceEvent("DBInfoNotUpdated", self->id).detail("Addr", it.getPrimaryAddress());
				}
				if(notUpdated.size()) {
					self->updateDBInfoEndpoints.insert(notUpdated.begin(), notUpdated.end());
					self->updateDBInfo.trigger();
				}
			}
			when(wait(dbInfoChange)) {}
		}
	}
}

ACTOR Future<Void> clusterControllerCore( ClusterControllerFullInterface interf, Future<Void> leaderFail, ServerCoordinators coordinators, LocalityData locality ) {
	state ClusterControllerData self( interf, locality );
	state Future<Void> coordinationPingDelay = delay( SERVER_KNOBS->WORKER_COORDINATION_PING_DELAY );
	state uint64_t step = 0;
	state Future<ErrorOr<Void>> error = errorOr( actorCollection( self.addActor.getFuture() ) );

	self.addActor.send( clusterWatchDatabase( &self, &self.db ) );  // Start the master database
	self.addActor.send( self.updateWorkerList.init( self.db.db ) );
	self.addActor.send( statusServer( interf.clientInterface.databaseStatus.getFuture(), &self, coordinators));
	self.addActor.send( timeKeeper(&self) );
	self.addActor.send( monitorProcessClasses(&self) );
	self.addActor.send( monitorServerInfoConfig(&self.db) );
	self.addActor.send( monitorClientTxnInfoConfigs(&self.db) );
	self.addActor.send( updatedChangingDatacenters(&self) );
	self.addActor.send( updatedChangedDatacenters(&self) );
	self.addActor.send( updateDatacenterVersionDifference(&self) );
	self.addActor.send( handleForcedRecoveries(&self, interf) );
	self.addActor.send( monitorDataDistributor(&self) );
	self.addActor.send( monitorRatekeeper(&self) );
	self.addActor.send( dbInfoUpdater(&self) );
	self.addActor.send( traceCounters("ClusterControllerMetrics", self.id, SERVER_KNOBS->STORAGE_LOGGING_DELAY, &self.clusterControllerMetrics, self.id.toString() + "/ClusterControllerMetrics") );
	self.addActor.send( traceRole(Role::CLUSTER_CONTROLLER, interf.id()) );
	//printf("%s: I am the cluster controller\n", g_network->getLocalAddress().toString().c_str());

	loop choose {
		when( ErrorOr<Void> err = wait( error ) ) {
			if (err.isError()) {
				endRole(Role::CLUSTER_CONTROLLER, interf.id(), "Stop Received Error", false, err.getError());
			}
			else {
				endRole(Role::CLUSTER_CONTROLLER, interf.id(), "Stop Received Signal", true);
			}

			// We shut down normally even if there was a serious error (so this fdbserver may be re-elected cluster controller)
			return Void();
		}
		when( OpenDatabaseRequest req = waitNext( interf.clientInterface.openDatabase.getFuture() ) ) {
			++self.openDatabaseRequests;
			self.addActor.send(clusterOpenDatabase(&self.db, req));
		}
		when( RecruitFromConfigurationRequest req = waitNext( interf.recruitFromConfiguration.getFuture() ) ) {
			self.addActor.send( clusterRecruitFromConfiguration( &self, req ) );
		}
		when( RecruitRemoteFromConfigurationRequest req = waitNext( interf.recruitRemoteFromConfiguration.getFuture() ) ) {
			self.addActor.send( clusterRecruitRemoteFromConfiguration( &self, req ) );
		}
		when( RecruitStorageRequest req = waitNext( interf.recruitStorage.getFuture() ) ) {
			clusterRecruitStorage( &self, req );
		}
		when( RegisterWorkerRequest req = waitNext( interf.registerWorker.getFuture() ) ) {
			++self.registerWorkerRequests;
			registerWorker( req, &self );
		}
		when( GetWorkersRequest req = waitNext( interf.getWorkers.getFuture() ) ) {
			++self.getWorkersRequests;
			vector<WorkerDetails> workers;

			for(auto& it : self.id_worker) {
				if ( (req.flags & GetWorkersRequest::NON_EXCLUDED_PROCESSES_ONLY) && self.db.config.isExcludedServer(it.second.details.interf.addresses()) ) {
					continue;
				}

				if ( (req.flags & GetWorkersRequest::TESTER_CLASS_ONLY) && it.second.details.processClass.classType() != ProcessClass::TesterClass ) {
					continue;
				}

				workers.push_back(it.second.details);
			}

			req.reply.send( workers );
		}
		when( GetClientWorkersRequest req = waitNext( interf.clientInterface.getClientWorkers.getFuture() ) ) {
			++self.getClientWorkersRequests;
			vector<ClientWorkerInterface> workers;
			for(auto& it : self.id_worker) {
				if (it.second.details.processClass.classType() != ProcessClass::TesterClass) {
					workers.push_back(it.second.details.interf.clientInterface);
				}
			}
			req.reply.send(workers);
		}
		when( wait( coordinationPingDelay ) ) {
			CoordinationPingMessage message(self.id, step++);
			for(auto& it : self.id_worker)
				it.second.details.interf.coordinationPing.send(message);
			coordinationPingDelay = delay( SERVER_KNOBS->WORKER_COORDINATION_PING_DELAY );
			TraceEvent("CoordinationPingSent", self.id).detail("TimeStep", message.timeStep);
		}
		when( RegisterMasterRequest req = waitNext( interf.registerMaster.getFuture() ) ) {
			++self.registerMasterRequests;
			clusterRegisterMaster( &self, req );
		}
		when( GetServerDBInfoRequest req = waitNext( interf.getServerDBInfo.getFuture() ) ) {
			self.addActor.send( clusterGetServerInfo(&self.db, req.knownServerInfoID, req.reply) );
		}
		when( wait( leaderFail ) ) {
			// We are no longer the leader if this has changed.
			endRole(Role::CLUSTER_CONTROLLER, interf.id(), "Leader Replaced", true);
			TEST(true); // Lost Cluster Controller Role
			return Void();
		}
		when( ReplyPromise<Void> ping = waitNext( interf.clientInterface.ping.getFuture() ) ) {
			ping.send( Void() );
		}
	}
}

ACTOR Future<Void> replaceInterface( ClusterControllerFullInterface interf ) {
	loop {
		if( interf.hasMessage() ) {
			wait(delay(SERVER_KNOBS->REPLACE_INTERFACE_DELAY));
			return Void();
		}
		wait(delay(SERVER_KNOBS->REPLACE_INTERFACE_CHECK_DELAY));
	}
}

ACTOR Future<Void> clusterController( ServerCoordinators coordinators, Reference<AsyncVar<Optional<ClusterControllerFullInterface>>> currentCC, bool hasConnected, Reference<AsyncVar<ClusterControllerPriorityInfo>> asyncPriorityInfo, LocalityData locality ) {
	loop {
		state ClusterControllerFullInterface cci;
		state bool inRole = false;
		cci.initEndpoints();
		try {
			//Register as a possible leader; wait to be elected
			state Future<Void> leaderFail = tryBecomeLeader( coordinators, cci, currentCC, hasConnected, asyncPriorityInfo );
			state Future<Void> shouldReplace = replaceInterface( cci );

			while (!currentCC->get().present() || currentCC->get().get() != cci) {
				choose {
					when( wait(currentCC->onChange()) ) {}
					when( wait(leaderFail) ) { ASSERT(false); throw internal_error(); }
					when( wait(shouldReplace) ) { break; }
				}
			}
			if(!shouldReplace.isReady()) {
				shouldReplace = Future<Void>();
				hasConnected = true;
				startRole(Role::CLUSTER_CONTROLLER, cci.id(), UID());
				inRole = true;

				wait( clusterControllerCore( cci, leaderFail, coordinators, locality ) );
			}
		} catch(Error& e) {
			if (inRole)
				endRole(Role::CLUSTER_CONTROLLER, cci.id(), "Error", e.code() == error_code_actor_cancelled || e.code() == error_code_coordinators_changed, e);
			else
				TraceEvent( e.code() == error_code_coordinators_changed ? SevInfo : SevError, "ClusterControllerCandidateError", cci.id()).error(e);
			throw;
		}
	}
}

ACTOR Future<Void> clusterController( Reference<ClusterConnectionFile> connFile, Reference<AsyncVar<Optional<ClusterControllerFullInterface>>> currentCC, Reference<AsyncVar<ClusterControllerPriorityInfo>> asyncPriorityInfo, Future<Void> recoveredDiskFiles, LocalityData locality ) {
	wait(recoveredDiskFiles);
	state bool hasConnected = false;
	loop {
		try {
			ServerCoordinators coordinators( connFile );
			wait( clusterController( coordinators, currentCC, hasConnected, asyncPriorityInfo, locality ) );
		} catch( Error &e ) {
			if( e.code() != error_code_coordinators_changed )
				throw; // Expected to terminate fdbserver
		}

		hasConnected = true;
	}
}<|MERGE_RESOLUTION|>--- conflicted
+++ resolved
@@ -302,25 +302,21 @@
 	                                              bool checkStable = false,
 	                                              std::set<Optional<Key>> dcIds = std::set<Optional<Key>>(),
 	                                              std::vector<UID> exclusionWorkerIds = {}) {
-<<<<<<< HEAD
 		TraceEvent("TL1")
-		    .detail("Conf", conf.toString())
-		    .detail("L1", policy->info())
-		    .detail("L2", id_used.size())
-		    .detail("L3", checkStable)
-		    .detail("L4", dcIds.size())
-		    .detail("L5", exclusionWorkerIds.size());
+			.detail("Conf", conf.toString())
+			.detail("L1", policy->info())
+			.detail("L2", id_used.size())
+			.detail("L3", checkStable)
+			.detail("L4", dcIds.size())
+			.detail("L5", exclusionWorkerIds.size());
 		for (auto& pair : id_used) {
 			TraceEvent("IdUsed")
-			    .detail("Key", pair.first.present() ? pair.first.get().toString() : "absent")
-			    .detail("Value", pair.second);
+				.detail("Key", pair.first.present() ? pair.first.get().toString() : "absent")
+				.detail("Value", pair.second);
 		}
 		for (auto& pair : dcIds) {
 			TraceEvent("DcIds").detail("Key", pair.present() ? pair.get().toString() : "absent");
 		}
-
-=======
->>>>>>> 850a21de
 		std::map<std::pair<ProcessClass::Fitness,bool>, vector<WorkerDetails>> fitness_workers;
 		std::vector<WorkerDetails> results;
 		std::vector<LocalityData> unavailableLocals;
