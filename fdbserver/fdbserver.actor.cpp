/*
 * fdbserver.actor.cpp
 *
 * This source file is part of the FoundationDB open source project
 *
 * Copyright 2013-2018 Apple Inc. and the FoundationDB project authors
 *
 * Licensed under the Apache License, Version 2.0 (the "License");
 * you may not use this file except in compliance with the License.
 * You may obtain a copy of the License at
 *
 *     http://www.apache.org/licenses/LICENSE-2.0
 *
 * Unless required by applicable law or agreed to in writing, software
 * distributed under the License is distributed on an "AS IS" BASIS,
 * WITHOUT WARRANTIES OR CONDITIONS OF ANY KIND, either express or implied.
 * See the License for the specific language governing permissions and
 * limitations under the License.
 */

// There's something in one of the files below that defines a macros
// a macro that makes boost interprocess break on Windows.
#define BOOST_DATE_TIME_NO_LIB
#include <boost/interprocess/managed_shared_memory.hpp>
#include <boost/algorithm/string.hpp>

#include "fdbrpc/simulator.h"
#include "flow/DeterministicRandom.h"
#include "fdbrpc/PerfMetric.h"
#include "flow/Platform.h"
#include "flow/SystemMonitor.h"
#include "fdbclient/NativeAPI.actor.h"
#include "fdbclient/SystemData.h"
#include "fdbserver/CoordinationInterface.h"
#include "fdbserver/WorkerInterface.actor.h"
#include "fdbclient/RestoreWorkerInterface.actor.h"
#include "fdbserver/ClusterRecruitmentInterface.h"
#include "fdbserver/ServerDBInfo.h"
#include "fdbserver/MoveKeys.actor.h"
#include "fdbserver/ConflictSet.h"
#include "fdbserver/DataDistribution.actor.h"
#include "fdbserver/NetworkTest.h"
#include "fdbserver/IKeyValueStore.h"
#include <algorithm>
#include <stdarg.h>
#include <stdio.h>
#include <fstream>
#include "fdbserver/pubsub.h"
#include "fdbserver/SimulatedCluster.h"
#include "fdbserver/TesterInterface.actor.h"
#include "fdbserver/workloads/workloads.actor.h"
#include <time.h>
#include "fdbserver/Status.h"
#include "fdbrpc/Net2FileSystem.h"
#include "fdbrpc/Platform.h"
#include "fdbrpc/AsyncFileCached.actor.h"
#include "fdbserver/CoroFlow.h"
<<<<<<< HEAD
=======
#include "flow/SignalSafeUnwind.h"
#include "flow/TLSPolicy.h"
>>>>>>> 12ac5bbe
#if defined(CMAKE_BUILD) || !defined(WIN32)
#include "versions.h"
#endif

#include "fdbmonitor/SimpleIni.h"

#ifdef  __linux__
#include <execinfo.h>
#include <signal.h>
#ifdef ALLOC_INSTRUMENTATION
#include <cxxabi.h>
#endif
#endif

#ifdef WIN32
#define NOMINMAX
#define WIN32_LEAN_AND_MEAN
#include <Windows.h>
#endif

#include "flow/SimpleOpt.h"
#include "flow/actorcompiler.h"  // This must be the last #include.

// clang-format off
enum {
	OPT_CONNFILE, OPT_SEEDCONNFILE, OPT_SEEDCONNSTRING, OPT_ROLE, OPT_LISTEN, OPT_PUBLICADDR, OPT_DATAFOLDER, OPT_LOGFOLDER, OPT_PARENTPID, OPT_NEWCONSOLE,
	OPT_NOBOX, OPT_TESTFILE, OPT_RESTARTING, OPT_RESTORING, OPT_RANDOMSEED, OPT_KEY, OPT_MEMLIMIT, OPT_STORAGEMEMLIMIT, OPT_CACHEMEMLIMIT, OPT_MACHINEID,
	OPT_DCID, OPT_MACHINE_CLASS, OPT_BUGGIFY, OPT_VERSION, OPT_CRASHONERROR, OPT_HELP, OPT_NETWORKIMPL, OPT_NOBUFSTDOUT, OPT_BUFSTDOUTERR, OPT_TRACECLOCK,
	OPT_NUMTESTERS, OPT_DEVHELP, OPT_ROLLSIZE, OPT_MAXLOGS, OPT_MAXLOGSSIZE, OPT_KNOB, OPT_TESTSERVERS, OPT_TEST_ON_SERVERS, OPT_METRICSCONNFILE,
	OPT_METRICSPREFIX, OPT_LOGGROUP, OPT_LOCALITY, OPT_IO_TRUST_SECONDS, OPT_IO_TRUST_WARN_ONLY, OPT_FILESYSTEM, OPT_PROFILER_RSS_SIZE, OPT_KVFILE,
	OPT_TRACE_FORMAT, OPT_WHITELIST_BINPATH, OPT_BLOB_CREDENTIAL_FILE
};

CSimpleOpt::SOption g_rgOptions[] = {
	{ OPT_CONNFILE,              "-C",                          SO_REQ_SEP },
	{ OPT_CONNFILE,              "--cluster_file",              SO_REQ_SEP },
	{ OPT_SEEDCONNFILE,          "--seed_cluster_file",         SO_REQ_SEP },
	{ OPT_SEEDCONNSTRING,        "--seed_connection_string",    SO_REQ_SEP },
	{ OPT_ROLE,                  "-r",                          SO_REQ_SEP },
	{ OPT_ROLE,                  "--role",                      SO_REQ_SEP },
	{ OPT_PUBLICADDR,            "-p",                          SO_REQ_SEP },
	{ OPT_PUBLICADDR,            "--public_address",            SO_REQ_SEP },
	{ OPT_LISTEN,                "-l",                          SO_REQ_SEP },
	{ OPT_LISTEN,                "--listen_address",            SO_REQ_SEP },
#ifdef __linux__
	{ OPT_FILESYSTEM,           "--data_filesystem",           SO_REQ_SEP },
	{ OPT_PROFILER_RSS_SIZE,    "--rsssize",                   SO_REQ_SEP },
#endif
	{ OPT_DATAFOLDER,            "-d",                          SO_REQ_SEP },
	{ OPT_DATAFOLDER,            "--datadir",                   SO_REQ_SEP },
	{ OPT_LOGFOLDER,             "-L",                          SO_REQ_SEP },
	{ OPT_LOGFOLDER,             "--logdir",                    SO_REQ_SEP },
	{ OPT_ROLLSIZE,              "-Rs",                         SO_REQ_SEP },
	{ OPT_ROLLSIZE,              "--logsize",                   SO_REQ_SEP },
	{ OPT_MAXLOGS,               "--maxlogs",                   SO_REQ_SEP },
	{ OPT_MAXLOGSSIZE,           "--maxlogssize",               SO_REQ_SEP },
	{ OPT_LOGGROUP,              "--loggroup",                  SO_REQ_SEP },
	{ OPT_PARENTPID,             "--parentpid",                 SO_REQ_SEP },
#ifdef _WIN32
	{ OPT_NEWCONSOLE,            "-n",                          SO_NONE },
	{ OPT_NEWCONSOLE,            "--newconsole",                SO_NONE },
	{ OPT_NOBOX,                 "-q",                          SO_NONE },
	{ OPT_NOBOX,                 "--no_dialog",                 SO_NONE },
#endif
	{ OPT_KVFILE,                "--kvfile",                    SO_REQ_SEP },
	{ OPT_TESTFILE,              "-f",                          SO_REQ_SEP },
	{ OPT_TESTFILE,              "--testfile",                  SO_REQ_SEP },
	{ OPT_RESTARTING,            "-R",                          SO_NONE },
	{ OPT_RESTARTING,            "--restarting",                SO_NONE },
	{ OPT_RANDOMSEED,            "-s",                          SO_REQ_SEP },
	{ OPT_RANDOMSEED,            "--seed",                      SO_REQ_SEP },
	{ OPT_KEY,                   "-k",                          SO_REQ_SEP },
	{ OPT_KEY,                   "--key",                       SO_REQ_SEP },
	{ OPT_MEMLIMIT,              "-m",                          SO_REQ_SEP },
	{ OPT_MEMLIMIT,              "--memory",                    SO_REQ_SEP },
	{ OPT_STORAGEMEMLIMIT,       "-M",                          SO_REQ_SEP },
	{ OPT_STORAGEMEMLIMIT,       "--storage_memory",            SO_REQ_SEP },
	{ OPT_CACHEMEMLIMIT,         "--cache_memory",              SO_REQ_SEP },
	{ OPT_MACHINEID,             "-i",                          SO_REQ_SEP },
	{ OPT_MACHINEID,             "--machine_id",                SO_REQ_SEP },
	{ OPT_DCID,                  "-a",                          SO_REQ_SEP },
	{ OPT_DCID,                  "--datacenter_id",             SO_REQ_SEP },
	{ OPT_MACHINE_CLASS,         "-c",                          SO_REQ_SEP },
	{ OPT_MACHINE_CLASS,         "--class",                     SO_REQ_SEP },
	{ OPT_BUGGIFY,               "-b",                          SO_REQ_SEP },
	{ OPT_BUGGIFY,               "--buggify",                   SO_REQ_SEP },
	{ OPT_VERSION,               "-v",                          SO_NONE },
	{ OPT_VERSION,               "--version",                   SO_NONE },
	{ OPT_CRASHONERROR,          "--crash",                     SO_NONE },
	{ OPT_NETWORKIMPL,           "-N",                          SO_REQ_SEP },
	{ OPT_NETWORKIMPL,           "--network",                   SO_REQ_SEP },
	{ OPT_NOBUFSTDOUT,           "--unbufferedout",             SO_NONE },
	{ OPT_BUFSTDOUTERR,          "--bufferedout",               SO_NONE },
	{ OPT_TRACECLOCK,            "--traceclock",                SO_REQ_SEP },
	{ OPT_NUMTESTERS,            "--num_testers",               SO_REQ_SEP },
	{ OPT_HELP,                  "-?",                          SO_NONE },
	{ OPT_HELP,                  "-h",                          SO_NONE },
	{ OPT_HELP,                  "--help",                      SO_NONE },
	{ OPT_DEVHELP,               "--dev-help",                  SO_NONE },
	{ OPT_KNOB,                  "--knob_",                     SO_REQ_SEP },
	{ OPT_LOCALITY,              "--locality_",                 SO_REQ_SEP },
	{ OPT_TESTSERVERS,           "--testservers",               SO_REQ_SEP },
	{ OPT_TEST_ON_SERVERS,       "--testonservers",             SO_NONE },
	{ OPT_METRICSCONNFILE,       "--metrics_cluster",           SO_REQ_SEP },
	{ OPT_METRICSPREFIX,         "--metrics_prefix",            SO_REQ_SEP },
	{ OPT_IO_TRUST_SECONDS,      "--io_trust_seconds",          SO_REQ_SEP },
	{ OPT_IO_TRUST_WARN_ONLY,    "--io_trust_warn_only",        SO_NONE },
	{ OPT_TRACE_FORMAT      ,    "--trace_format",              SO_REQ_SEP },
	{ OPT_WHITELIST_BINPATH,     "--whitelist_binpath",         SO_REQ_SEP },
	{ OPT_BLOB_CREDENTIAL_FILE,  "--blob_credential_file",      SO_REQ_SEP },

#ifndef TLS_DISABLED
	TLS_OPTION_FLAGS
#endif

	SO_END_OF_OPTIONS
};

// clang-format on

GlobalCounters g_counters;

extern void dsltest();
extern void pingtest();
extern void copyTest();
extern void versionedMapTest();
extern void createTemplateDatabase();
// FIXME: this really belongs in a header somewhere since it is actually used.
extern IPAddress determinePublicIPAutomatically(ClusterConnectionString const& ccs);

extern const char* getSourceVersion();

extern void flushTraceFileVoid();

extern bool noUnseed;
extern const int MAX_CLUSTER_FILE_BYTES;

#ifdef ALLOC_INSTRUMENTATION
extern uint8_t *g_extra_memory;
#endif

bool enableFailures = true;

#define test_assert(x) if (!(x)) { cout << "Test failed: " #x << endl; return false; }

vector< Standalone<VectorRef<DebugEntryRef>> > debugEntries;
int64_t totalDebugEntriesSize = 0;

#if CENABLED(0, NOT_IN_CLEAN)
StringRef debugKey = LiteralStringRef( "" );
StringRef debugKey2 = LiteralStringRef( "\xff\xff\xff\xff" );

bool debugMutation( const char* context, Version version, MutationRef const& mutation ) {
	if ((mutation.type == mutation.SetValue || mutation.type == mutation.AddValue || mutation.type==mutation.DebugKey) && (mutation.param1 == debugKey || mutation.param1 == debugKey2))
		;//TraceEvent("MutationTracking").detail("At", context).detail("Version", version).detail("MutationType", "SetValue").detail("Key", mutation.param1).detail("Value", mutation.param2);
	else if ((mutation.type == mutation.ClearRange || mutation.type == mutation.DebugKeyRange) && ((mutation.param1<=debugKey && mutation.param2>debugKey) || (mutation.param1<=debugKey2 && mutation.param2>debugKey2)))
		;//TraceEvent("MutationTracking").detail("At", context).detail("Version", version).detail("MutationType", "ClearRange").detail("KeyBegin", mutation.param1).detail("KeyEnd", mutation.param2);
	else
		return false;
	const char* type =
		mutation.type == MutationRef::SetValue ? "SetValue" :
		mutation.type == MutationRef::ClearRange ? "ClearRange" :
		mutation.type == MutationRef::AddValue ? "AddValue" :
		mutation.type == MutationRef::DebugKeyRange ? "DebugKeyRange" :
		mutation.type == MutationRef::DebugKey ? "DebugKey" :
		"UnknownMutation";
	printf("DEBUGMUTATION:\t%.6f\t%s\t%s\t%lld\t%s\t%s\t%s\n", now(), g_network->getLocalAddress().toString().c_str(), context, version, type, printable(mutation.param1).c_str(), printable(mutation.param2).c_str());

	return true;
}

bool debugKeyRange( const char* context, Version version, KeyRangeRef const& keys ) {
	if (keys.contains(debugKey) || keys.contains(debugKey2)) {
		debugMutation(context, version, MutationRef(MutationRef::DebugKeyRange, keys.begin, keys.end) );
		//TraceEvent("MutationTracking").detail("At", context).detail("Version", version).detail("KeyBegin", keys.begin).detail("KeyEnd", keys.end);
		return true;
	} else
		return false;
}

#elif CENABLED(0, NOT_IN_CLEAN)
bool debugMutation( const char* context, Version version, MutationRef const& mutation ) {
	if (!debugEntries.size() || debugEntries.back().size() >= 1000) {
		if (debugEntries.size()) totalDebugEntriesSize += debugEntries.back().arena().getSize() + sizeof(debugEntries.back());
		debugEntries.push_back(Standalone<VectorRef<DebugEntryRef>>());
		TraceEvent("DebugMutationBuffer").detail("Bytes", totalDebugEntriesSize);
	}
	auto& v = debugEntries.back();
	v.push_back_deep( v.arena(), DebugEntryRef(context, version, mutation) );

	return false;	// No auxiliary logging
}

bool debugKeyRange( const char* context, Version version, KeyRangeRef const& keys ) {
	return debugMutation( context, version, MutationRef(MutationRef::DebugKeyRange, keys.begin, keys.end) );
}

#else // Default implementation.
bool debugMutation( const char* context, Version version, MutationRef const& mutation ) { return false; }
bool debugKeyRange( const char* context, Version version, KeyRangeRef const& keys ) { return false; }
#endif

#ifdef _WIN32
#include <sddl.h>

// It is your
//    responsibility to properly initialize the
//    structure and to free the structure's
//    lpSecurityDescriptor member when you have
//    finished using it. To free the structure's
//    lpSecurityDescriptor member, call the
//    LocalFree function.
BOOL CreatePermissiveReadWriteDACL(SECURITY_ATTRIBUTES * pSA)
{
	UNSTOPPABLE_ASSERT( pSA != NULL );

	TCHAR * szSD = TEXT("D:")        // Discretionary ACL
		TEXT("(A;OICI;GR;;;AU)")     // Allow read/write/execute to authenticated users
		TEXT("(A;OICI;GA;;;BA)");    // Allow full control to administrators

	return ConvertStringSecurityDescriptorToSecurityDescriptor(
			szSD,
			SDDL_REVISION_1,
			&(pSA->lpSecurityDescriptor),
			NULL);
}
#endif

class WorldReadablePermissions {
public:
	WorldReadablePermissions() {
#ifdef _WIN32
		sa.nLength = sizeof(SECURITY_ATTRIBUTES);
		sa.bInheritHandle = FALSE;
		if( !CreatePermissiveReadWriteDACL(&sa) ) {
			TraceEvent("Win32DACLCreationFail").GetLastError();
			throw platform_error();
		}
		permission.set_permissions( &sa );
#elif (defined(__linux__) || defined(__APPLE__))
		// There is nothing to do here, since the default permissions are fine
#else
		#error Port me!
#endif
	}

	virtual ~WorldReadablePermissions() {
#ifdef _WIN32
		LocalFree( sa.lpSecurityDescriptor );
#elif (defined(__linux__) || defined(__APPLE__))
		// There is nothing to do here, since the default permissions are fine
#else
		#error Port me!
#endif
	}

	boost::interprocess::permissions permission;

private:
	WorldReadablePermissions(const WorldReadablePermissions &rhs) {}
#ifdef _WIN32
	SECURITY_ATTRIBUTES sa;
#endif
};

UID getSharedMemoryMachineId() {
	UID *machineId = NULL;
	int numTries = 0;

	// Permissions object defaults to 0644 on *nix, but on windows defaults to allowing access to only the creator.
	// On windows, this means that we have to create an elaborate workaround for DACLs
	WorldReadablePermissions p;
	std::string sharedMemoryIdentifier = "fdbserver_shared_memory_id";
	loop {
		try {
			// "0" is the default parameter "addr"
			boost::interprocess::managed_shared_memory segment(boost::interprocess::open_or_create, sharedMemoryIdentifier.c_str(), 1000, 0, p.permission);
			machineId = segment.find_or_construct<UID>("machineId")(deterministicRandom()->randomUniqueID());
			if (!machineId)
				criticalError(FDB_EXIT_ERROR, "SharedMemoryError", "Could not locate or create shared memory - 'machineId'");
			return *machineId;
		}
		catch (boost::interprocess::interprocess_exception& ) {
			try {
				//If the shared memory already exists, open it read-only in case it was created by another user
				boost::interprocess::managed_shared_memory segment(boost::interprocess::open_read_only, sharedMemoryIdentifier.c_str());
				machineId = segment.find<UID>("machineId").first;
				if (!machineId)
					criticalError(FDB_EXIT_ERROR, "SharedMemoryError", "Could not locate shared memory - 'machineId'");
				return *machineId;
			}
			catch (boost::interprocess::interprocess_exception &ex) {
				//Retry in case the shared memory was deleted in between the call to open_or_create and open_read_only
				//Don't keep trying forever in case this is caused by some other problem
				if (++numTries == 10)
					criticalError(FDB_EXIT_ERROR, "SharedMemoryError", format("Could not open shared memory - %s", ex.what()).c_str());
			}
		}
	}
}


ACTOR void failAfter( Future<Void> trigger, ISimulator::ProcessInfo* m = g_simulator.getCurrentProcess() ) {
	wait( trigger );
	if (enableFailures) {
		printf("Killing machine: %s at %f\n", m->address.toString().c_str(), now());
		g_simulator.killProcess( m, ISimulator::KillInstantly );
	}
}

void failAfter( Future<Void> trigger, Endpoint e ) {
	if (g_network == &g_simulator)
		failAfter( trigger, g_simulator.getProcess( e ) );
}

void testSerializationSpeed() {
	double tstart;
	double build = 0, serialize = 0, deserialize = 0, copy = 0, deallocate = 0;
	double bytes = 0;
	double testBegin = timer();
	for(int a=0; a<10000; a++) {
		{
			tstart = timer();

			Arena batchArena;
			VectorRef< CommitTransactionRef > batch;
			batch.resize( batchArena, 1000 );
			for(int t=0; t<batch.size(); t++) {
				CommitTransactionRef &tr = batch[t];
				tr.read_snapshot = 0;
				for(int i=0; i<2; i++)
					tr.mutations.push_back_deep( batchArena,
						MutationRef( MutationRef::SetValue, LiteralStringRef("KeyABCDE"), LiteralStringRef("SomeValu") ) );
				tr.mutations.push_back_deep( batchArena,
						MutationRef( MutationRef::ClearRange, LiteralStringRef("BeginKey"), LiteralStringRef("EndKeyAB") ));
			}

			build += timer()-tstart;

			tstart = timer();

			BinaryWriter wr( IncludeVersion() );
			wr << batch;

			bytes += wr.getLength();

			serialize += timer() - tstart;

			for(int i=0; i<1; i++) {
				tstart = timer();
				Arena arena;
				StringRef data( arena, StringRef( (const uint8_t*)wr.getData(), wr.getLength() ) );
				copy += timer() - tstart;

				tstart = timer();
				ArenaReader rd( arena, data, IncludeVersion() );
				VectorRef<CommitTransactionRef> batch2;
				rd >> arena >> batch2;

				deserialize += timer() - tstart;
			}

			tstart = timer();
		}
		deallocate += timer() - tstart;
	}
	double elapsed = (timer()-testBegin);
	printf("Test speed: %0.1f MB/sec (%0.0f/sec)\n", bytes/1e6/elapsed, 1000000/elapsed);
	printf("  Build: %0.1f MB/sec\n", bytes/1e6/build);
	printf("  Serialize: %0.1f MB/sec\n", bytes/1e6/serialize);
	printf("  Copy: %0.1f MB/sec\n", bytes/1e6/copy);
	printf("  Deserialize: %0.1f MB/sec\n", bytes/1e6/deserialize);
	printf("  Deallocate: %0.1f MB/sec\n", bytes/1e6/deallocate);
	printf("  Bytes: %0.1f MB\n", bytes/1e6);
	printf("\n");
}

std::string toHTML( const StringRef& binaryString ) {
	std::string s;

	for(int i=0; i<binaryString.size(); i++) {
		uint8_t c = binaryString[i];
		if (c == '<') s += "&lt;";
		else if (c == '>') s += "&gt;";
		else if (c == '&') s += "&amp;";
		else if (c == '"') s += "&quot;";
		else if (c == ' ') s += "&nbsp;";
		else if (c > 32 && c < 127) s += c;
		else s += format("<span class=\"binary\">[%02x]</span>", c);
	}

	return s;
}

ACTOR Future<Void> dumpDatabase( Database cx, std::string outputFilename, KeyRange range = allKeys ) {
	try {
		state Transaction tr( cx );
		loop {
			state FILE* output = fopen(outputFilename.c_str(), "wt");
			try {
				state KeySelectorRef iter = firstGreaterOrEqual( range.begin );
				state Arena arena;
				fprintf(output, "<html><head><style type=\"text/css\">.binary {color:red}</style></head><body>\n");
				Version ver = wait( tr.getReadVersion() );
				fprintf(output, "<h3>Database version: %" PRId64 "</h3>", ver);

				loop {
					Standalone<RangeResultRef> results = wait(
						tr.getRange( iter, firstGreaterOrEqual( range.end ), 1000 ) );
					for(int r=0; r<results.size(); r++) {
						std::string key = toHTML( results[r].key ), value = toHTML( results[r].value );
						fprintf( output, "<p>%s <b>:=</b> %s</p>\n", key.c_str(), value.c_str() );
					}
					if (results.size() < 1000) break;
					iter = firstGreaterThan( KeyRef(arena, results[ results.size()-1 ].key) );
				}
				fprintf(output, "</body></html>");
				fclose(output);
				TraceEvent("DatabaseDumped").detail("Filename", outputFilename);
				return Void();
			} catch (Error& e) {
				fclose(output);
				wait( tr.onError(e) );
			}
		}
	} catch (Error& e) {
		TraceEvent(SevError,"DumpDatabaseError").error(e).detail("Filename", outputFilename);
		throw;
	}
}

void memoryTest();
void skipListTest();

Future<Void> startSystemMonitor(std::string dataFolder, Optional<Standalone<StringRef>> zoneId, Optional<Standalone<StringRef>> machineId) {
	initializeSystemMonitorMachineState(SystemMonitorMachineState(dataFolder, zoneId, machineId, g_network->getLocalAddress().ip));

	systemMonitor();
	return recurring( &systemMonitor, 5.0, TaskPriority::FlushTrace );
}

void testIndexedSet();

#ifdef _WIN32
void parentWatcher(void *parentHandle) {
	HANDLE parent = (HANDLE)parentHandle;
	int signal = WaitForSingleObject( parent, INFINITE );
	CloseHandle( parentHandle );
	if( signal == WAIT_OBJECT_0 )
		criticalError( FDB_EXIT_SUCCESS, "ParentProcessExited", "Parent process exited" );
	TraceEvent(SevError, "ParentProcessWaitFailed").detail("RetCode", signal).GetLastError();
}
#else
void* parentWatcher(void *arg) {
	int *parent_pid = (int*) arg;
	while(1) {
		sleep(1);
		if(getppid() != *parent_pid)
			criticalError( FDB_EXIT_SUCCESS, "ParentProcessExited", "Parent process exited" );
	}
}
#endif

static void printVersion() {
	printf("FoundationDB " FDB_VT_PACKAGE_NAME " (v" FDB_VT_VERSION ")\n");
	printf("source version %s\n", getSourceVersion());
	printf("protocol %" PRIx64 "\n", currentProtocolVersion.version());
}

static void printHelpTeaser( const char *name ) {
	fprintf(stderr, "Try `%s --help' for more information.\n", name);
}

static void printUsage( const char *name, bool devhelp ) {
	printf("FoundationDB " FDB_VT_PACKAGE_NAME " (v" FDB_VT_VERSION ")\n");
	printf("Usage: %s -p ADDRESS [OPTIONS]\n\n", name);
	printf("  -p ADDRESS, --public_address ADDRESS\n"
		   "                 Public address, specified as `IP_ADDRESS:PORT' or `auto:PORT'.\n");
	printf("  -l ADDRESS, --listen_address ADDRESS\n"
		   "                 Listen address, specified as `IP_ADDRESS:PORT' (defaults to\n");
	printf("                 public address).\n");
	printf("  -C CONNFILE, --cluster_file CONNFILE\n"
		   "                 The path of a file containing the connection string for the\n"
		   "                 FoundationDB cluster. The default is first the value of the\n"
		   "                 FDB_CLUSTER_FILE environment variable, then `./fdb.cluster',\n"
		   "                 then `%s'.\n", platform::getDefaultClusterFilePath().c_str());
	printf("  --seed_cluster_file SEEDCONNFILE\n"
		   "                 The path of a seed cluster file which will be used to connect\n"
		   "                 if the -C cluster file does not exist. If the server connects\n"
		   "                 successfully using the seed file, then it copies the file to\n"
		   "                 the -C file location.\n");
	printf("  --seed_connection_string SEEDCONNSTRING\n"
		   "                 The path of a seed connection string which will be used to connect\n"
		   "                 if the -C cluster file does not exist. If the server connects\n"
		   "                 successfully using the seed string, then it copies the string to\n"
		   "                 the -C file location.\n");
#ifdef __linux__
	printf("  --data_filesystem PATH\n"
		   "                 Turns on validation that all data files are written to a drive\n"
		   "                 mounted at the specified PATH. This checks that the device at PATH\n"
		   "                 is currently mounted and that any data files get written to the\n"
		   "                 same device.\n");
#endif
	printf("  -d PATH, --datadir PATH\n"
		   "                 Store data files in the given folder (must be unique for each\n");
	printf("                 fdbserver instance on a given machine).\n");
	printf("  -L PATH, --logdir PATH\n"
		   "                 Store log files in the given folder (default is `.').\n");
	printf("  --logsize SIZE Roll over to a new log file after the current log file\n"
		   "                 exceeds SIZE bytes. The default value is 10MiB.\n");
	printf("  --maxlogs SIZE, --maxlogssize SIZE\n"
		   "                 Delete the oldest log file when the total size of all log\n"
		   "                 files exceeds SIZE bytes. If set to 0, old log files will not\n"
		   "                 be deleted. The default value is 100MiB.\n");
	printf("  --loggroup LOG_GROUP\n"
	       "                 Sets the LogGroup field with the specified value for all\n"
	       "                 events in the trace output (defaults to `default').\n");
	printf("  --trace_format FORMAT\n"
	       "                 Select the format of the log files. xml (the default) and json\n"
	       "                 are supported.\n");
	printf("  -i ID, --machine_id ID\n"
	       "                 Machine and zone identifier key (up to 16 hex characters).\n"
	       "                 Defaults to a random value shared by all fdbserver processes\n"
	       "                 on this machine.\n");
	printf("  -a ID, --datacenter_id ID\n"
		   "                 Data center identifier key (up to 16 hex characters).\n");
	printf("  --locality_LOCALITYKEY LOCALITYVALUE\n"
	       "                 Define a locality key. LOCALITYKEY is case-insensitive though\n"
	       "                 LOCALITYVALUE is not.\n");
	printf("  -m SIZE, --memory SIZE\n"
	       "                 Memory limit. The default value is 8GiB. When specified\n"
	       "                 without a unit, MiB is assumed.\n");
	printf("  -M SIZE, --storage_memory SIZE\n"
	       "                 Maximum amount of memory used for storage. The default\n"
	       "                 value is 1GiB. When specified without a unit, MB is\n"
	       "                 assumed.\n");
	printf("  --cache_memory SIZE\n"
	       "                 The amount of memory to use for caching disk pages.\n"
	       "                 The default value is 2GiB. When specified without a unit,\n"
	       "                 MiB is assumed.\n");
	printf("  -c CLASS, --class CLASS\n"
		   "                 Machine class (valid options are storage, transaction,\n"
		   "                 resolution, proxy, master, test, unset, stateless, log, router,\n"
		   "                 and cluster_controller).\n");
#ifndef TLS_DISABLED
	printf(TLS_HELP);
#endif
	printf("  -v, --version  Print version information and exit.\n");
	printf("  -h, -?, --help Display this help and exit.\n");
	if( devhelp ) {
		printf("  -r ROLE, --role ROLE\n"
			   "                 Server role (valid options are fdbd, test, multitest,\n");
		printf("                 simulation, networktestclient, networktestserver, restore\n");
		printf("                 consistencycheck, kvfileintegritycheck, kvfilegeneratesums). The default is `fdbd'.\n");
#ifdef _WIN32
		printf("  -n, --newconsole\n"
			   "                 Create a new console.\n");
		printf("  -q, --no_dialog\n"
			   "                 Disable error dialog on crash.\n");
		printf("  --parentpid PID\n");
		printf("                 Specify a process after whose termination to exit.\n");
#endif
		printf("  -f TESTFILE, --testfile\n"
			   "                 Testfile to run, defaults to `tests/default.txt'.\n");
		printf("  -R, --restarting\n");
		printf("                 Restart a previous simulation that was cleanly shut down.\n");
		printf("  -s SEED, --seed SEED\n"
			   "                 Random seed.\n");
		printf("  -k KEY, --key KEY  Target key for search role.\n");
		printf("  --kvfile FILE  Input file (SQLite database file) for use by the 'kvfilegeneratesums' and 'kvfileintegritycheck' roles.\n");
		printf("  -b [on,off], --buggify [on,off]\n"
			   "                 Sets Buggify system state, defaults to `off'.\n");
		printf("  --crash        Crash on serious errors instead of continuing.\n");
		printf("  -N NETWORKIMPL, --network NETWORKIMPL\n"
			   "                 Select network implementation, `net2' (default),\n");
		printf("                 `net2-threadpool'.\n");
		printf("  --unbufferedout\n");
		printf("                 Do not buffer stdout and stderr.\n");
		printf("  --bufferedout\n");
		printf("                 Buffer stdout and stderr.\n");
		printf("  --traceclock CLOCKIMPL\n");
		printf("                 Select clock source for trace files, `now' (default) or\n");
		printf("                 `realtime'.\n");
		printf("  --num_testers NUM\n");
		printf("                 A multitester will wait for NUM testers before starting\n");
		printf("                 (defaults to 1).\n");
#ifdef __linux__
		printf("  --rsssize SIZE\n"
			   "                 Turns on automatic heap profiling when RSS memory size exceeds\n"
			   "                 the given threshold. fdbserver needs to be compiled with\n"
			   "                 USE_GPERFTOOLS flag in order to use this feature.\n");
#endif
		printf("  --testservers ADDRESSES\n");
		printf("                 The addresses of networktestservers\n");
		printf("                 specified as ADDRESS:PORT,ADDRESS:PORT...\n");
		printf("  --testonservers\n");
		printf("                 Testers are recruited on servers.\n");
		printf("  --metrics_cluster CONNFILE\n");
		printf("                 The cluster file designating where this process will\n");
		printf("                 store its metric data. By default metrics will be stored\n");
		printf("                 in the same database the process is participating in.\n");
		printf("  --metrics_prefix PREFIX\n");
		printf("                 The prefix where this process will store its metric data.\n");
		printf("                 Must be specified if using a different database for metrics.\n");
		printf("  --knob_KNOBNAME KNOBVALUE\n");
		printf("                 Changes a database knob. KNOBNAME should be lowercase.\n");
		printf("  --io_trust_seconds SECONDS\n");
		printf("                 Sets the time in seconds that a read or write operation is allowed to take\n"
		       "                 before timing out with an error. If an operation times out, all future\n"
		       "                 operations on that file will fail with an error as well. Only has an effect\n"
		       "                 when using AsyncFileKAIO in Linux.\n");
		printf("  --io_trust_warn_only\n");
		printf("                 Instead of failing when an I/O operation exceeds io_trust_seconds, just\n"
		       "                 log a warning to the trace log. Has no effect if io_trust_seconds is unspecified.\n");
	} else {
		printf("  --dev-help     Display developer-specific help and exit.\n");
	}

	printf("\n"
		   "SIZE parameters may use one of the multiplicative suffixes B=1, KB=10^3,\n"
		   "KiB=2^10, MB=10^6, MiB=2^20, GB=10^9, GiB=2^30, TB=10^12, or TiB=2^40.\n");
}

extern bool g_crashOnError;

#if defined(ALLOC_INSTRUMENTATION) || defined(ALLOC_INSTRUMENTATION_STDOUT)
	void* operator new (std::size_t size)  {
		void* p = malloc(size);
		if(!p)
			throw std::bad_alloc();
		recordAllocation( p, size );
		return p;
	}
	void operator delete (void* ptr) throw() {
		recordDeallocation( ptr );
		free( ptr );
	}

	//scalar, nothrow new and it matching delete
	void* operator new (std::size_t size,const std::nothrow_t&) throw() {
		void* p = malloc(size);
		recordAllocation( p, size );
		return p;
	}
	void operator delete (void* ptr, const std::nothrow_t&) throw() {
		recordDeallocation( ptr );
		free( ptr );
	}

	//array throwing new and matching delete[]
	void* operator new  [](std::size_t size) {
		void* p = malloc(size);
		if(!p)
			throw std::bad_alloc();
		recordAllocation( p, size );
		return p;
	}
	void operator delete[](void* ptr) throw() {
		recordDeallocation( ptr );
		free( ptr );
	}

	//array, nothrow new and matching delete[]
	void* operator new [](std::size_t size, const std::nothrow_t&) throw() {
		void* p = malloc(size);
		recordAllocation( p, size );
		return p;
	}
	void operator delete[](void* ptr, const std::nothrow_t&) throw() {
		recordDeallocation( ptr );
		free( ptr );
	}
#endif

Optional<bool> checkBuggifyOverride(const char *testFile) {
	std::ifstream ifs;
	ifs.open(testFile, std::ifstream::in);
	if (!ifs.good())
		return 0;

	std::string cline;

	while (ifs.good()) {
		getline(ifs, cline);
		std::string line = removeWhitespace(std::string(cline));
		if (!line.size() || line.find(';') == 0)
			continue;

		size_t found = line.find('=');
		if (found == std::string::npos)
			// hmmm, not good
			continue;
		std::string attrib = removeWhitespace(line.substr(0, found));
		std::string value = removeWhitespace(line.substr(found + 1));

		if (attrib == "buggify") {
			if( !strcmp( value.c_str(), "on" ) ) {
				ifs.close();
				return true;
			} else if( !strcmp( value.c_str(), "off" ) ) {
				ifs.close();
				return false;
			} else {
				fprintf(stderr, "ERROR: Unknown buggify override state `%s'\n", value.c_str());
				flushAndExit(FDB_EXIT_ERROR);
			}
		}
	}

	ifs.close();
	return Optional<bool>();
}

// Takes a vector of public and listen address strings given via command line, and returns vector of NetworkAddress objects.
std::pair<NetworkAddressList, NetworkAddressList> buildNetworkAddresses(const ClusterConnectionFile& connectionFile,
                                                                        const vector<std::string>& publicAddressStrs,
                                                                        vector<std::string>& listenAddressStrs) {
	if (listenAddressStrs.size() > 0 && publicAddressStrs.size() != listenAddressStrs.size()) {
		fprintf(stderr,
		        "ERROR: Listen addresses (if provided) should be equal to the number of public addresses in order.\n");
		flushAndExit(FDB_EXIT_ERROR);
	}
	listenAddressStrs.resize(publicAddressStrs.size(), "public");

	if (publicAddressStrs.size() > 2) {
		fprintf(stderr, "ERROR: maximum 2 public/listen addresses are allowed\n");
		flushAndExit(FDB_EXIT_ERROR);
	}

	NetworkAddressList publicNetworkAddresses;
	NetworkAddressList listenNetworkAddresses;

	auto& coordinators = connectionFile.getConnectionString().coordinators();
	ASSERT(coordinators.size() > 0);

	for (int ii = 0; ii < publicAddressStrs.size(); ++ii) {
		const std::string& publicAddressStr = publicAddressStrs[ii];
		bool autoPublicAddress = StringRef(publicAddressStr).startsWith(LiteralStringRef("auto:"));
		NetworkAddress currentPublicAddress;
		if (autoPublicAddress) {
			try {
				const NetworkAddress& parsedAddress = NetworkAddress::parse("0.0.0.0:" + publicAddressStr.substr(5));
				const IPAddress publicIP = determinePublicIPAutomatically(connectionFile.getConnectionString());
				currentPublicAddress = NetworkAddress(publicIP, parsedAddress.port, true,  parsedAddress.isTLS());
			} catch (Error& e) {
				fprintf(stderr, "ERROR: could not determine public address automatically from `%s': %s\n", publicAddressStr.c_str(), e.what());
				throw;
			}
		} else {
			try {
				currentPublicAddress = NetworkAddress::parse(publicAddressStr);
			} catch (Error&) {
				fprintf(stderr, "ERROR: Could not parse network address `%s' (specify as IP_ADDRESS:PORT)\n", publicAddressStr.c_str());
				throw;
			}
		}

		if(ii == 0) {
			publicNetworkAddresses.address = currentPublicAddress;
		} else {
			publicNetworkAddresses.secondaryAddress = currentPublicAddress;
		}

		if (!currentPublicAddress.isValid()) {
			fprintf(stderr, "ERROR: %s is not a valid IP address\n", currentPublicAddress.toString().c_str());
			flushAndExit(FDB_EXIT_ERROR);
		}

		const std::string& listenAddressStr = listenAddressStrs[ii];
		NetworkAddress currentListenAddress;
		if (listenAddressStr == "public") {
			currentListenAddress = currentPublicAddress;
		} else {
			try {
				currentListenAddress = NetworkAddress::parse(listenAddressStr);
			} catch (Error&) {
				fprintf(stderr, "ERROR: Could not parse network address `%s' (specify as IP_ADDRESS:PORT)\n", listenAddressStr.c_str());
				throw;
			}

			if (currentListenAddress.isTLS() != currentPublicAddress.isTLS()) {
				fprintf(stderr,
				        "ERROR: TLS state of listen address: %s is not equal to the TLS state of public address: %s.\n",
				        listenAddressStr.c_str(), publicAddressStr.c_str());
				flushAndExit(FDB_EXIT_ERROR);
			}
		}

		if(ii == 0) {
			listenNetworkAddresses.address = currentListenAddress;
		} else {
			listenNetworkAddresses.secondaryAddress = currentListenAddress;
		}

		bool hasSameCoord =
		    std::all_of(coordinators.begin(), coordinators.end(), [&](const NetworkAddress& address) {
			    if (address.ip == currentPublicAddress.ip && address.port == currentPublicAddress.port) {
				    return address.isTLS() == currentPublicAddress.isTLS();
			    }
			    return true;
		    });
		if (!hasSameCoord) {
			fprintf(stderr, "ERROR: TLS state of public address %s does not match in coordinator list.\n",
			        publicAddressStr.c_str());
			flushAndExit(FDB_EXIT_ERROR);
		}
	}

	if (publicNetworkAddresses.secondaryAddress.present() && publicNetworkAddresses.address.isTLS() == publicNetworkAddresses.secondaryAddress.get().isTLS()) {
		fprintf(stderr, "ERROR: only one public address of each TLS state is allowed.\n");
		flushAndExit(FDB_EXIT_ERROR);
	}

	return std::make_pair(publicNetworkAddresses, listenNetworkAddresses);
}

// moves files from 'dirSrc' to 'dirToMove' if their name contains 'role'
void restoreRoleFilesHelper(std::string dirSrc, std::string dirToMove, std::string role) {
	std::vector<std::string> returnFiles = platform::listFiles(dirSrc, "");
	for (const auto & fileEntry: returnFiles) {
		if (fileEntry != "fdb.cluster" && fileEntry.find(role) != std::string::npos) {
			//rename files
			TraceEvent("RenamingSnapFile")
				.detail("Oldname", dirSrc + "/" + fileEntry)
				.detail("Newname", dirToMove + "/" + fileEntry);
			renameFile(dirSrc + "/" + fileEntry, dirToMove + "/" + fileEntry);
		}
	}
}

namespace {
enum Role {
	ConsistencyCheck,
	CreateTemplateDatabase,
	DSLTest,
	FDBD,
	KVFileGenerateIOLogChecksums,
	KVFileIntegrityCheck,
	MultiTester,
	NetworkTestClient,
	NetworkTestServer,
	Restore,
	SearchMutations,
	Simulation,
	SkipListTest,
	Test,
	VersionedMapTest,
};
struct CLIOptions {
	std::string commandLine;
	std::string fileSystemPath, dataFolder, connFile, seedConnFile, seedConnString, logFolder = ".", metricsConnFile,
	                                                                                metricsPrefix;
	std::string logGroup = "default";
	uint64_t rollsize = TRACE_DEFAULT_ROLL_SIZE;
	uint64_t maxLogsSize = TRACE_DEFAULT_MAX_LOGS_SIZE;
	bool maxLogsSizeSet = false;
	int maxLogs = 0;
	bool maxLogsSet = false;

	Role role = FDBD;
	uint32_t randomSeed = platform::getRandomSeed();

	const char* testFile = "tests/default.txt";
	std::string kvFile;
	std::string testServersStr;
	std::string whitelistBinPaths;

	std::vector<std::string> publicAddressStrs, listenAddressStrs;
	NetworkAddressList publicAddresses, listenAddresses;

	const char* targetKey = NULL;
	uint64_t memLimit =
	    8LL << 30; // Nice to maintain the same default value for memLimit and SERVER_KNOBS->SERVER_MEM_LIMIT and
	               // SERVER_KNOBS->COMMIT_BATCHES_MEM_BYTES_HARD_LIMIT
	uint64_t storageMemLimit = 1LL << 30;
	bool buggifyEnabled = false, restarting = false;
	Optional<Standalone<StringRef>> zoneId;
	Optional<Standalone<StringRef>> dcId;
	ProcessClass processClass = ProcessClass(ProcessClass::UnsetClass, ProcessClass::CommandLineSource);
	bool useNet2 = true;
	bool useThreadPool = false;
	std::vector<std::pair<std::string, std::string>> knobs;
	LocalityData localities;
	int minTesterCount = 1;
	bool testOnServers = false;

	Reference<TLSOptions> tlsOptions = Reference<TLSOptions>(new TLSOptions);
	std::string tlsCertPath, tlsKeyPath, tlsCAPath, tlsPassword;
	std::vector<std::string> tlsVerifyPeers;
	double fileIoTimeout = 0.0;
	bool fileIoWarnOnly = false;
	uint64_t rsssize = -1;
	std::vector<std::string> blobCredentials; // used for fast restore workers
	const char* blobCredsFromENV = nullptr;

	Reference<ClusterConnectionFile> connectionFile;
	Standalone<StringRef> machineId;

	static CLIOptions parseArgs(int argc, char* argv[]) {
		CLIOptions opts;
		opts.parseArgsInternal(argc, argv);
		return opts;
	}

private:
	CLIOptions() = default;

	void parseArgsInternal(int argc, char* argv[]) {
		for (int a = 0; a < argc; a++) {
			if (a) commandLine += ' ';
			commandLine += argv[a];
		}

		CSimpleOpt args(argc, argv, g_rgOptions, SO_O_EXACT);

<<<<<<< HEAD
		if (argc == 1) {
=======
		enum Role {
			Simulation,
			FDBD,
			Test,
			MultiTester,
			SkipListTest,
			SearchMutations,
			DSLTest,
			VersionedMapTest,
			CreateTemplateDatabase,
			NetworkTestClient,
			NetworkTestServer,
			Restore,
			KVFileIntegrityCheck,
			KVFileGenerateIOLogChecksums,
			ConsistencyCheck
		};
		std::string fileSystemPath = "", dataFolder, connFile = "", seedConnFile = "", seedConnString = "", logFolder = ".", metricsConnFile = "", metricsPrefix = "";
		std::string logGroup = "default";
		Role role = FDBD;
		uint32_t randomSeed = platform::getRandomSeed();

		const char *testFile = "tests/default.txt";
		std::string kvFile;
		std::string testServersStr;
		std::string whitelistBinPaths;
		std::vector<std::string> publicAddressStrs, listenAddressStrs;
		const char *targetKey = NULL;
		uint64_t memLimit = 8LL << 30; // Nice to maintain the same default value for memLimit and SERVER_KNOBS->SERVER_MEM_LIMIT and SERVER_KNOBS->COMMIT_BATCHES_MEM_BYTES_HARD_LIMIT
		uint64_t storageMemLimit = 1LL << 30;
		bool buggifyEnabled = false, restarting = false;
		Optional<Standalone<StringRef>> zoneId;
		Optional<Standalone<StringRef>> dcId;
		ProcessClass processClass = ProcessClass( ProcessClass::UnsetClass, ProcessClass::CommandLineSource );
		bool useNet2 = true;
		bool useThreadPool = false;
		uint64_t rollsize = TRACE_DEFAULT_ROLL_SIZE;
		uint64_t maxLogsSize = TRACE_DEFAULT_MAX_LOGS_SIZE;
		bool maxLogsSizeSet = false;
		int maxLogs = 0;
		bool maxLogsSet = false;
		std::vector<std::pair<std::string, std::string>> knobs;
		LocalityData localities;
		int minTesterCount = 1;
		bool testOnServers = false;

		Reference<TLSPolicy> tlsPolicy = Reference<TLSPolicy>(new TLSPolicy(TLSPolicy::Is::SERVER));
		TLSParams tlsParams;
		std::vector<std::string> tlsVerifyPeers;
		double fileIoTimeout = 0.0;
		bool fileIoWarnOnly = false;
		uint64_t rsssize = -1;

		if( argc == 1 ) {
>>>>>>> 12ac5bbe
			printUsage(argv[0], false);
			flushAndExit(FDB_EXIT_ERROR);
		}

		while (args.Next()) {
			if (args.LastError() == SO_ARG_INVALID_DATA) {
				fprintf(stderr, "ERROR: invalid argument to option `%s'\n", args.OptionText());
				printHelpTeaser(argv[0]);
				flushAndExit(FDB_EXIT_ERROR);
			}
			if (args.LastError() == SO_ARG_INVALID) {
				fprintf(stderr, "ERROR: argument given for option `%s'\n", args.OptionText());
				printHelpTeaser(argv[0]);
				flushAndExit(FDB_EXIT_ERROR);
			}
			if (args.LastError() == SO_ARG_MISSING) {
				fprintf(stderr, "ERROR: missing argument for option `%s'\n", args.OptionText());
				printHelpTeaser(argv[0]);
				flushAndExit(FDB_EXIT_ERROR);
			}
			if (args.LastError() == SO_OPT_INVALID) {
				fprintf(stderr, "ERROR: unknown option: `%s'\n", args.OptionText());
				printHelpTeaser(argv[0]);
				flushAndExit(FDB_EXIT_ERROR);
			}
			if (args.LastError() != SO_SUCCESS) {
				fprintf(stderr, "ERROR: error parsing options\n");
				printHelpTeaser(argv[0]);
				flushAndExit(FDB_EXIT_ERROR);
			}
			const char* sRole;
			Optional<uint64_t> ti;
			std::string argStr;
			std::vector<std::string> tmpStrings;

			switch (args.OptionId()) {
			case OPT_HELP:
				printUsage(argv[0], false);
				flushAndExit(FDB_EXIT_SUCCESS);
				break;
			case OPT_DEVHELP:
				printUsage(argv[0], true);
				flushAndExit(FDB_EXIT_SUCCESS);
				break;
			case OPT_KNOB: {
				std::string syn = args.OptionSyntax();
				if (!StringRef(syn).startsWith(LiteralStringRef("--knob_"))) {
					fprintf(stderr, "ERROR: unable to parse knob option '%s'\n", syn.c_str());
					flushAndExit(FDB_EXIT_ERROR);
				}
				syn = syn.substr(7);
				knobs.push_back(std::make_pair(syn, args.OptionArg()));
				break;
			}
			case OPT_LOCALITY: {
				std::string syn = args.OptionSyntax();
				if (!StringRef(syn).startsWith(LiteralStringRef("--locality_"))) {
					fprintf(stderr, "ERROR: unable to parse locality key '%s'\n", syn.c_str());
					flushAndExit(FDB_EXIT_ERROR);
				}
				syn = syn.substr(11);
				std::transform(syn.begin(), syn.end(), syn.begin(), ::tolower);
				localities.set(Standalone<StringRef>(syn), Standalone<StringRef>(std::string(args.OptionArg())));
				break;
			}
			case OPT_VERSION:
				printVersion();
				flushAndExit(FDB_EXIT_SUCCESS);
				break;
			case OPT_NOBUFSTDOUT:
				setvbuf(stdout, NULL, _IONBF, 0);
				setvbuf(stderr, NULL, _IONBF, 0);
				break;
			case OPT_BUFSTDOUTERR:
				setvbuf(stdout, NULL, _IOFBF, BUFSIZ);
				setvbuf(stderr, NULL, _IOFBF, BUFSIZ);
				break;
			case OPT_ROLE:
				sRole = args.OptionArg();
				if (!strcmp(sRole, "fdbd"))
					role = FDBD;
				else if (!strcmp(sRole, "simulation"))
					role = Simulation;
				else if (!strcmp(sRole, "test"))
					role = Test;
				else if (!strcmp(sRole, "multitest"))
					role = MultiTester;
				else if (!strcmp(sRole, "skiplisttest"))
					role = SkipListTest;
				else if (!strcmp(sRole, "search"))
					role = SearchMutations;
				else if (!strcmp(sRole, "dsltest"))
					role = DSLTest;
				else if (!strcmp(sRole, "versionedmaptest"))
					role = VersionedMapTest;
				else if (!strcmp(sRole, "createtemplatedb"))
					role = CreateTemplateDatabase;
				else if (!strcmp(sRole, "networktestclient"))
					role = NetworkTestClient;
				else if (!strcmp(sRole, "networktestserver"))
					role = NetworkTestServer;
				else if (!strcmp(sRole, "restore"))
					role = Restore;
				else if (!strcmp(sRole, "kvfileintegritycheck"))
					role = KVFileIntegrityCheck;
				else if (!strcmp(sRole, "kvfilegeneratesums"))
					role = KVFileGenerateIOLogChecksums;
				else if (!strcmp(sRole, "consistencycheck"))
					role = ConsistencyCheck;
				else {
					fprintf(stderr, "ERROR: Unknown role `%s'\n", sRole);
					printHelpTeaser(argv[0]);
					flushAndExit(FDB_EXIT_ERROR);
				}
				break;
			case OPT_PUBLICADDR:
				argStr = args.OptionArg();
				boost::split(tmpStrings, argStr, [](char c) { return c == ','; });
				publicAddressStrs.insert(publicAddressStrs.end(), tmpStrings.begin(), tmpStrings.end());
				break;
			case OPT_LISTEN:
				argStr = args.OptionArg();
				boost::split(tmpStrings, argStr, [](char c) { return c == ','; });
				listenAddressStrs.insert(listenAddressStrs.end(), tmpStrings.begin(), tmpStrings.end());
				break;
			case OPT_CONNFILE:
				connFile = args.OptionArg();
				break;
			case OPT_LOGGROUP:
				logGroup = args.OptionArg();
				break;
			case OPT_SEEDCONNFILE:
				seedConnFile = args.OptionArg();
				break;
			case OPT_SEEDCONNSTRING:
				seedConnString = args.OptionArg();
				break;
#ifdef __linux__
			case OPT_FILESYSTEM: {
				fileSystemPath = args.OptionArg();
				break;
			}
			case OPT_PROFILER_RSS_SIZE: {
				const char* a = args.OptionArg();
				char* end;
				rsssize = strtoull(a, &end, 10);
				if (*end) {
					fprintf(stderr, "ERROR: Unrecognized memory size `%s'\n", a);
					printHelpTeaser(argv[0]);
					flushAndExit(FDB_EXIT_ERROR);
				}
				break;
			}
#endif
			case OPT_DATAFOLDER:
				dataFolder = args.OptionArg();
				break;
			case OPT_LOGFOLDER:
				logFolder = args.OptionArg();
				break;
			case OPT_NETWORKIMPL: {
				const char* a = args.OptionArg();
				if (!strcmp(a, "net2"))
					useNet2 = true;
				else if (!strcmp(a, "net2-threadpool")) {
					useNet2 = true;
					useThreadPool = true;
				} else {
					fprintf(stderr, "ERROR: Unknown network implementation `%s'\n", a);
					printHelpTeaser(argv[0]);
					flushAndExit(FDB_EXIT_ERROR);
				}
				break;
			}
			case OPT_TRACECLOCK: {
				const char* a = args.OptionArg();
				if (!strcmp(a, "realtime")) g_trace_clock.store(TRACE_CLOCK_REALTIME);
				else if (!strcmp(a, "now")) g_trace_clock.store(TRACE_CLOCK_NOW);
				else {
					fprintf(stderr, "ERROR: Unknown clock source `%s'\n", a);
					printHelpTeaser(argv[0]);
					flushAndExit(FDB_EXIT_ERROR);
				}
				break;
			}
			case OPT_NUMTESTERS: {
				const char* a = args.OptionArg();
				if (!sscanf(a, "%d", &minTesterCount)) {
					fprintf(stderr, "ERROR: Could not parse numtesters `%s'\n", a);
					printHelpTeaser(argv[0]);
					flushAndExit(FDB_EXIT_ERROR);
				}
				break;
			}
			case OPT_ROLLSIZE: {
				const char* a = args.OptionArg();
				ti = parse_with_suffix(a);
				if (!ti.present()) {
					fprintf(stderr, "ERROR: Could not parse logsize `%s'\n", a);
					printHelpTeaser(argv[0]);
					flushAndExit(FDB_EXIT_ERROR);
				}
				rollsize = ti.get();
				break;
			}
			case OPT_MAXLOGSSIZE: {
				const char* a = args.OptionArg();
				ti = parse_with_suffix(a);
				if (!ti.present()) {
					fprintf(stderr, "ERROR: Could not parse maxlogssize `%s'\n", a);
					printHelpTeaser(argv[0]);
					flushAndExit(FDB_EXIT_ERROR);
				}
				maxLogsSize = ti.get();
				maxLogsSizeSet = true;
				break;
			}
			case OPT_MAXLOGS: {
				const char* a = args.OptionArg();
				char* end;
				maxLogs = strtoull(a, &end, 10);
				if (*end) {
					fprintf(stderr, "ERROR: Unrecognized maximum number of logs `%s'\n", a);
					printHelpTeaser(argv[0]);
					flushAndExit(FDB_EXIT_ERROR);
				}
				maxLogsSet = true;
				break;
			}
#ifdef _WIN32
			case OPT_PARENTPID: {
				auto pid_str = args.OptionArg();
				int parent_pid = atoi(pid_str);
				auto pHandle = OpenProcess(SYNCHRONIZE, FALSE, parent_pid);
				if (!pHandle) {
					TraceEvent("ParentProcessOpenError").GetLastError();
					fprintf(stderr, "Could not open parent process at pid %d (error %d)", parent_pid, GetLastError());
					throw platform_error();
				}
				startThread(&parentWatcher, pHandle);
				break;
			}
			case OPT_NEWCONSOLE:
				FreeConsole();
				AllocConsole();
				freopen("CONIN$", "rb", stdin);
				freopen("CONOUT$", "wb", stdout);
				freopen("CONOUT$", "wb", stderr);
				break;
			case OPT_NOBOX:
				SetErrorMode(SetErrorMode(0) | SEM_NOGPFAULTERRORBOX);
				break;
#else
			case OPT_PARENTPID: {
				auto pid_str = args.OptionArg();
				int* parent_pid = new (int);
				*parent_pid = atoi(pid_str);
				startThread(&parentWatcher, parent_pid);
				break;
			}
#endif
			case OPT_TESTFILE:
				testFile = args.OptionArg();
				break;
			case OPT_KVFILE:
				kvFile = args.OptionArg();
				break;
			case OPT_RESTARTING:
				restarting = true;
				break;
			case OPT_RANDOMSEED: {
				char* end;
				randomSeed = (uint32_t)strtoul(args.OptionArg(), &end, 0);
				if (*end) {
					fprintf(stderr, "ERROR: Could not parse random seed `%s'\n", args.OptionArg());
					printHelpTeaser(argv[0]);
					flushAndExit(FDB_EXIT_ERROR);
				}
				break;
			}
			case OPT_MACHINEID: {
				zoneId = std::string(args.OptionArg());
				break;
			}
			case OPT_DCID: {
				dcId = std::string(args.OptionArg());
				break;
			}
			case OPT_MACHINE_CLASS:
				sRole = args.OptionArg();
				processClass = ProcessClass(sRole, ProcessClass::CommandLineSource);
				if (processClass == ProcessClass::InvalidClass) {
					fprintf(stderr, "ERROR: Unknown machine class `%s'\n", sRole);
					printHelpTeaser(argv[0]);
					flushAndExit(FDB_EXIT_ERROR);
				}
				break;
			case OPT_KEY:
				targetKey = args.OptionArg();
				break;
			case OPT_MEMLIMIT:
				ti = parse_with_suffix(args.OptionArg(), "MiB");
				if (!ti.present()) {
					fprintf(stderr, "ERROR: Could not parse memory limit from `%s'\n", args.OptionArg());
					printHelpTeaser(argv[0]);
					flushAndExit(FDB_EXIT_ERROR);
				}
				memLimit = ti.get();
				break;
			case OPT_STORAGEMEMLIMIT:
				ti = parse_with_suffix(args.OptionArg(), "MB");
				if (!ti.present()) {
					fprintf(stderr, "ERROR: Could not parse storage memory limit from `%s'\n", args.OptionArg());
					printHelpTeaser(argv[0]);
					flushAndExit(FDB_EXIT_ERROR);
				}
				storageMemLimit = ti.get();
				break;
			case OPT_CACHEMEMLIMIT:
				ti = parse_with_suffix(args.OptionArg(), "MiB");
				if (!ti.present()) {
					fprintf(stderr, "ERROR: Could not parse cache memory limit from `%s'\n", args.OptionArg());
					printHelpTeaser(argv[0]);
					flushAndExit(FDB_EXIT_ERROR);
				}
				// SOMEDAY: ideally we'd have some better way to express that a knob should be elevated to formal
				// parameter
				knobs.push_back(std::make_pair(
				    "page_cache_4k",
				    format("%ld", ti.get() / 4096 * 4096))); // The cache holds 4K pages, so we can truncate this to the
				                                             // next smaller multiple of 4K.
				break;
			case OPT_BUGGIFY:
				if (!strcmp(args.OptionArg(), "on"))
					buggifyEnabled = true;
				else if (!strcmp(args.OptionArg(), "off"))
					buggifyEnabled = false;
				else {
					fprintf(stderr, "ERROR: Unknown buggify state `%s'\n", args.OptionArg());
					printHelpTeaser(argv[0]);
					flushAndExit(FDB_EXIT_ERROR);
				}
				break;
			case OPT_CRASHONERROR:
				g_crashOnError = true;
				break;
			case OPT_TESTSERVERS:
				testServersStr = args.OptionArg();
				break;
			case OPT_TEST_ON_SERVERS:
				testOnServers = true;
				break;
			case OPT_METRICSCONNFILE:
				metricsConnFile = args.OptionArg();
				break;
			case OPT_METRICSPREFIX:
				metricsPrefix = args.OptionArg();
				break;
			case OPT_IO_TRUST_SECONDS: {
				const char* a = args.OptionArg();
				if (!sscanf(a, "%lf", &fileIoTimeout)) {
					fprintf(stderr, "ERROR: Could not parse io_trust_seconds `%s'\n", a);
					printHelpTeaser(argv[0]);
					flushAndExit(FDB_EXIT_ERROR);
				}
				break;
			}
			case OPT_IO_TRUST_WARN_ONLY:
				fileIoWarnOnly = true;
				break;
			case OPT_TRACE_FORMAT:
				if (!selectTraceFormatter(args.OptionArg())) {
					fprintf(stderr, "WARNING: Unrecognized trace format `%s'\n", args.OptionArg());
				}
				break;
			case OPT_WHITELIST_BINPATH:
				whitelistBinPaths = args.OptionArg();
				break;
			case OPT_BLOB_CREDENTIAL_FILE:
				// Add blob credential following backup agent example
				blobCredentials.push_back(args.OptionArg());
				printf("blob credential file:%s\n", blobCredentials.back().c_str());

				blobCredsFromENV = getenv("FDB_BLOB_CREDENTIALS");
				if (blobCredsFromENV != nullptr) {
					fprintf(stderr, "[WARNING] Set blob credetial via env variable is not tested yet\n");
					TraceEvent(SevError, "FastRestoreGetBlobCredentialFile")
					    .detail("Reason", "Set blob credetial via env variable is not tested yet");
					StringRef t((uint8_t*)blobCredsFromENV, strlen(blobCredsFromENV));
					do {
						StringRef file = t.eat(":");
						if (file.size() != 0) {
							blobCredentials.push_back(file.toString());
						}
					} while (t.size() != 0);
				}
				break;

#ifndef TLS_DISABLED
<<<<<<< HEAD
			case TLSOptions::OPT_TLS_PLUGIN:
				args.OptionArg();
				break;
			case TLSOptions::OPT_TLS_CERTIFICATES:
				tlsCertPath = args.OptionArg();
				break;
			case TLSOptions::OPT_TLS_PASSWORD:
				tlsPassword = args.OptionArg();
				break;
			case TLSOptions::OPT_TLS_CA_FILE:
				tlsCAPath = args.OptionArg();
				break;
			case TLSOptions::OPT_TLS_KEY:
				tlsKeyPath = args.OptionArg();
				break;
			case TLSOptions::OPT_TLS_VERIFY_PEERS:
				tlsVerifyPeers.push_back(args.OptionArg());
				break;
=======
				case TLSParams::OPT_TLS_PLUGIN:
					args.OptionArg();
					break;
				case TLSParams::OPT_TLS_CERTIFICATES:
					tlsParams.tlsCertPath = args.OptionArg();
					break;
				case TLSParams::OPT_TLS_PASSWORD:
					tlsParams.tlsPassword = args.OptionArg();
					break;
				case TLSParams::OPT_TLS_CA_FILE:
					tlsParams.tlsCAPath = args.OptionArg();
					break;
				case TLSParams::OPT_TLS_KEY:
					tlsParams.tlsKeyPath = args.OptionArg();
					break;
				case TLSParams::OPT_TLS_VERIFY_PEERS:
					tlsVerifyPeers.push_back(args.OptionArg());
					break;
>>>>>>> 12ac5bbe
#endif
			}
		}

		if (seedConnString.length() && seedConnFile.length()) {
			fprintf(stderr, "%s\n",
			        "--seed_cluster_file and --seed_connection_string may not both be specified at once.");
			flushAndExit(FDB_EXIT_ERROR);
		}

		bool seedSpecified = seedConnFile.length() || seedConnString.length();

		if (seedSpecified && !connFile.length()) {
			fprintf(stderr, "%s\n",
			        "If -seed_cluster_file or --seed_connection_string is specified, -C must be specified as well.");
			flushAndExit(FDB_EXIT_ERROR);
		}

		if (metricsConnFile == connFile) metricsConnFile = "";

		if (metricsConnFile != "" && metricsPrefix == "") {
			fprintf(stderr, "If a metrics cluster file is specified, a metrics prefix is required.\n");
			flushAndExit(FDB_EXIT_ERROR);
		}

		bool autoPublicAddress =
		    std::any_of(publicAddressStrs.begin(), publicAddressStrs.end(),
		                [](const std::string& addr) { return StringRef(addr).startsWith(LiteralStringRef("auto:")); });
		if ((role != Simulation && role != CreateTemplateDatabase && role != KVFileIntegrityCheck &&
		     role != KVFileGenerateIOLogChecksums) ||
		    autoPublicAddress) {

			if (seedSpecified && !fileExists(connFile)) {
				std::string connectionString = seedConnString.length() ? seedConnString : "";
				ClusterConnectionString ccs;
				if (seedConnFile.length()) {
					try {
						connectionString = readFileBytes(seedConnFile, MAX_CLUSTER_FILE_BYTES);
					} catch (Error& e) {
						fprintf(stderr, "%s\n",
						        ClusterConnectionFile::getErrorString(std::make_pair(seedConnFile, false), e).c_str());
						throw;
					}
				}

				try {
					ccs = ClusterConnectionString(connectionString);
				} catch (Error& e) {
					fprintf(stderr, "%s\n", ClusterConnectionString::getErrorString(connectionString, e).c_str());
					throw;
				}
				connectionFile = Reference<ClusterConnectionFile>(new ClusterConnectionFile(connFile, ccs));
			} else {
				std::pair<std::string, bool> resolvedClusterFile;
				try {
					resolvedClusterFile = ClusterConnectionFile::lookupClusterFileName(connFile);
					connectionFile =
					    Reference<ClusterConnectionFile>(new ClusterConnectionFile(resolvedClusterFile.first));
				} catch (Error& e) {
					fprintf(stderr, "%s\n", ClusterConnectionFile::getErrorString(resolvedClusterFile, e).c_str());
					throw;
				}
			}

			// failmon?
		}

		try {
			if (!publicAddressStrs.empty()) {
				std::tie(publicAddresses, listenAddresses) =
				    buildNetworkAddresses(*connectionFile, publicAddressStrs, listenAddressStrs);
			}
		} catch (Error&) {
			printHelpTeaser(argv[0]);
			flushAndExit(FDB_EXIT_ERROR);
		}

		if (role == ConsistencyCheck) {
			if (!publicAddressStrs.empty()) {
				fprintf(stderr, "ERROR: Public address cannot be specified for consistency check processes\n");
				printHelpTeaser(argv[0]);
				flushAndExit(FDB_EXIT_ERROR);
			}
			auto publicIP = determinePublicIPAutomatically(connectionFile->getConnectionString());
			publicAddresses.address = NetworkAddress(publicIP, ::getpid());
		}

		if (role == Simulation) {
			Optional<bool> buggifyOverride = checkBuggifyOverride(testFile);
			if (buggifyOverride.present()) buggifyEnabled = buggifyOverride.get();
		}

		if (role == SearchMutations && !targetKey) {
			fprintf(stderr, "ERROR: please specify a target key\n");
			printHelpTeaser(argv[0]);
			flushAndExit(FDB_EXIT_ERROR);
		}

		if (role == NetworkTestClient && !testServersStr.size()) {
			fprintf(stderr, "ERROR: please specify --testservers\n");
			printHelpTeaser(argv[0]);
			flushAndExit(FDB_EXIT_ERROR);
		}

		// Interpret legacy "maxLogs" option in the most sensible and unsurprising way we can while eliminating its code
		// path
		if (maxLogsSet) {
			if (maxLogsSizeSet) {
				// This is the case where both options are set and we must deconflict.
				auto maxLogsAsSize = maxLogs * rollsize;

				// If either was unlimited, then the safe option here is to take the larger one.
				//  This means that is one of the two options specified a limited amount of logging
				//  then the option that specified "unlimited" will be ignored.
				if (maxLogsSize == 0 || maxLogs == 0)
					maxLogsSize = std::max(maxLogsSize, maxLogsAsSize);
				else
					maxLogsSize = std::min(maxLogsSize, maxLogs * rollsize);
			} else {
				maxLogsSize = maxLogs * rollsize;
			}
		}
		machineId = getSharedMemoryMachineId().toString();
		if (!localities.isPresent(LocalityData::keyZoneId))
			localities.set(LocalityData::keyZoneId, zoneId.present() ? zoneId : machineId);

		if (!localities.isPresent(LocalityData::keyMachineId))
			localities.set(LocalityData::keyMachineId, zoneId.present() ? zoneId : machineId);

		if (!localities.isPresent(LocalityData::keyDcId) && dcId.present()) localities.set(LocalityData::keyDcId, dcId);
	}
};
} // namespace

int main(int argc, char* argv[]) {
	try {
		platformInit();

#ifdef ALLOC_INSTRUMENTATION
		g_extra_memory = new uint8_t[1000000];
#endif
		registerCrashHandler();

		// Set default of line buffering standard out and error
		setvbuf(stdout, NULL, _IOLBF, BUFSIZ);
		setvbuf(stderr, NULL, _IOLBF, BUFSIZ);

		// Enables profiling on this thread (but does not start it)
		registerThreadForProfiling();

#ifdef _WIN32
		// Windows needs a gentle nudge to format floats correctly
		//_set_output_format(_TWO_DIGIT_EXPONENT);
#endif

		const auto opts = CLIOptions::parseArgs(argc, argv);
		const auto role = opts.role;

		if (role == Simulation) printf("Random seed is %u...\n", opts.randomSeed);

		if (opts.zoneId.present())
			printf("ZoneId set to %s, dcId to %s\n", printable(opts.zoneId).c_str(), printable(opts.dcId).c_str());

		setThreadLocalDeterministicRandomSeed(opts.randomSeed);

		enableBuggify(opts.buggifyEnabled, BuggifyType::General);

		delete FLOW_KNOBS;
		delete SERVER_KNOBS;
		delete CLIENT_KNOBS;
		FlowKnobs* flowKnobs = new FlowKnobs(true, role == Simulation);
		ClientKnobs* clientKnobs = new ClientKnobs(true);
		ServerKnobs* serverKnobs = new ServerKnobs(true, clientKnobs, role == Simulation);
		FLOW_KNOBS = flowKnobs;
		SERVER_KNOBS = serverKnobs;
		CLIENT_KNOBS = clientKnobs;

		if (!serverKnobs->setKnob("log_directory", opts.logFolder)) ASSERT(false);
		if (role != Simulation) {
			if (!serverKnobs->setKnob("commit_batches_mem_bytes_hard_limit", std::to_string(opts.memLimit)))
				ASSERT(false);
		}
		for (auto k = opts.knobs.begin(); k != opts.knobs.end(); ++k) {
			try {
				if (!flowKnobs->setKnob( k->first, k->second ) &&
					!clientKnobs->setKnob( k->first, k->second ) &&
					!serverKnobs->setKnob( k->first, k->second ))
				{
					fprintf(stderr, "WARNING: Unrecognized knob option '%s'\n", k->first.c_str());
					TraceEvent(SevWarnAlways, "UnrecognizedKnobOption").detail("Knob", printable(k->first));
				}
			} catch (Error& e) {
				if (e.code() == error_code_invalid_option_value) {
					fprintf(stderr, "WARNING: Invalid value '%s' for option '%s'\n", k->second.c_str(), k->first.c_str());
					TraceEvent(SevWarnAlways, "InvalidKnobValue").detail("Knob", printable(k->first)).detail("Value", printable(k->second));
				} else {
					throw;
				}
			}
		}
		if (!serverKnobs->setKnob("server_mem_limit", std::to_string(opts.memLimit))) ASSERT(false);

		// evictionPolicyStringToEnum will throw an exception if the string is not recognized as a valid
		EvictablePageCache::evictionPolicyStringToEnum(flowKnobs->CACHE_EVICTION_POLICY);

		if (opts.memLimit <= FLOW_KNOBS->PAGE_CACHE_4K) {
			fprintf(stderr, "ERROR: --memory has to be larger than --cache_memory\n");
			flushAndExit(FDB_EXIT_ERROR);
		}

		if (role == SkipListTest) {
			skipListTest();
			flushAndExit(FDB_EXIT_SUCCESS);
		}

		if (role == DSLTest) {
			dsltest();
			flushAndExit(FDB_EXIT_SUCCESS);
		}

		if (role == VersionedMapTest) {
			versionedMapTest();
			flushAndExit(FDB_EXIT_SUCCESS);
		}

		// Initialize the thread pool
		CoroThreadPool::init();
		// Ordinarily, this is done when the network is run. However, network thread should be set before TraceEvents are logged. This thread will eventually run the network, so call it now.
		TraceEvent::setNetworkThread();

		std::vector<Future<Void>> listenErrors;

		if (role == Simulation || role == CreateTemplateDatabase) {
			//startOldSimulator();
			startNewSimulator();
			openTraceFile(NetworkAddress(), opts.rollsize, opts.maxLogsSize, opts.logFolder, "trace", opts.logGroup);
		} else {
<<<<<<< HEAD
			g_network = newNet2(opts.useThreadPool, true);
=======
#ifndef TLS_DISABLED
			if ( tlsVerifyPeers.size() ) {
			  tlsPolicy->set_verify_peers( tlsVerifyPeers );
			}
#endif
			g_network = newNet2(useThreadPool, true, tlsPolicy, tlsParams);
>>>>>>> 12ac5bbe
			FlowTransport::createInstance(false, 1);

			const bool expectsPublicAddress = (role == FDBD || role == NetworkTestServer || role == Restore);
			if (opts.publicAddressStrs.empty()) {
				if (expectsPublicAddress) {
					fprintf(stderr, "ERROR: The -p or --public_address option is required\n");
					printHelpTeaser(argv[0]);
					flushAndExit(FDB_EXIT_ERROR);
				}
			}

			openTraceFile(opts.publicAddresses.address, opts.rollsize, opts.maxLogsSize, opts.logFolder, "trace",
			              opts.logGroup);

<<<<<<< HEAD
#ifndef TLS_DISABLED
			if (opts.tlsCertPath.size()) opts.tlsOptions->set_cert_file(opts.tlsCertPath);
			if (opts.tlsCAPath.size()) opts.tlsOptions->set_ca_file(opts.tlsCAPath);
			if (opts.tlsKeyPath.size()) {
				if (opts.tlsPassword.size()) opts.tlsOptions->set_key_password(opts.tlsPassword);

				opts.tlsOptions->set_key_file(opts.tlsKeyPath);
			}
			if (opts.tlsVerifyPeers.size()) opts.tlsOptions->set_verify_peers(opts.tlsVerifyPeers);

			opts.tlsOptions->register_network();
#endif
=======

>>>>>>> 12ac5bbe
			if (expectsPublicAddress) {
				for (int ii = 0; ii < (opts.publicAddresses.secondaryAddress.present() ? 2 : 1); ++ii) {
					const NetworkAddress& publicAddress =
					    ii == 0 ? opts.publicAddresses.address : opts.publicAddresses.secondaryAddress.get();
					const NetworkAddress& listenAddress =
					    ii == 0 ? opts.listenAddresses.address : opts.listenAddresses.secondaryAddress.get();
					try {
						const Future<Void>& errorF = FlowTransport::transport().bind(publicAddress, listenAddress);
						listenErrors.push_back(errorF);
						if (errorF.isReady()) errorF.get();
					} catch (Error& e) {
						TraceEvent("BindError").error(e);
						fprintf(stderr, "Error initializing networking with public address %s and listen address %s (%s)\n",
								publicAddress.toString().c_str(), listenAddress.toString().c_str(), e.what());
						printHelpTeaser(argv[0]);
						flushAndExit(FDB_EXIT_ERROR);
					}
				}
			}

			// Use a negative ioTimeout to indicate warn-only
			Net2FileSystem::newFileSystem(opts.fileIoWarnOnly ? -opts.fileIoTimeout : opts.fileIoTimeout,
			                              opts.fileSystemPath);
			g_network->initMetrics();
			FlowTransport::transport().initMetrics();
			initTraceEventMetrics();
		}

		double start = timer(), startNow = now();

		std::string cwd = "<unknown>";
		try {
			cwd = platform::getWorkingDirectory();
		} catch(Error &e) {
			// Allow for platform error by rethrowing all _other_ errors
			if( e.code() != error_code_platform_error )
				throw;
		}

		TraceEvent("ProgramStart")
		    .setMaxEventLength(12000)
		    .detail("RandomSeed", opts.randomSeed)
		    .detail("SourceVersion", getSourceVersion())
		    .detail("Version", FDB_VT_VERSION)
		    .detail("PackageName", FDB_VT_PACKAGE_NAME)
		    .detail("FileSystem", opts.fileSystemPath)
		    .detail("DataFolder", opts.dataFolder)
		    .detail("WorkingDirectory", cwd)
		    .detail("ClusterFile", opts.connectionFile ? opts.connectionFile->getFilename().c_str() : "")
		    .detail("ConnectionString",
		            opts.connectionFile ? opts.connectionFile->getConnectionString().toString() : "")
		    .detailf("ActualTime", "%lld", DEBUG_DETERMINISM ? 0 : time(NULL))
		    .setMaxFieldLength(10000)
		    .detail("CommandLine", opts.commandLine)
		    .setMaxFieldLength(0)
		    .detail("BuggifyEnabled", opts.buggifyEnabled)
		    .detail("MemoryLimit", opts.memLimit)
		    .trackLatest("ProgramStart");

		// Test for TraceEvent length limits
		/*std::string foo(4096, 'x');
		TraceEvent("TooLongDetail").detail("Contents", foo);

		TraceEvent("TooLongEvent")
			.detail("Contents1", foo)
			.detail("Contents2", foo)
			.detail("Contents3", foo)
			.detail("Contents4", foo)
			.detail("Contents5", foo)
			.detail("Contents6", foo)
			.detail("Contents7", foo)
			.detail("Contents8", foo)
			.detail("ExtraTest", 1776);*/

		Error::init();
		std::set_new_handler( &platform::outOfMemory );
		setMemoryQuota(opts.memLimit);

		Future<Optional<Void>> f;

		if (role == Simulation) {
			TraceEvent("Simulation").detail("TestFile", opts.testFile);

			clientKnobs->trace();
			flowKnobs->trace();
			serverKnobs->trace();

			auto dataFolder = opts.dataFolder.size() ? opts.dataFolder : "simfdb";
			std::vector<std::string> directories = platform::listDirectories( dataFolder );
			for(int i = 0; i < directories.size(); i++)
				if (directories[i].size() != 32 && directories[i] != "." && directories[i] != ".." &&
				    directories[i] != "backups" && directories[i].find("snap") == std::string::npos) {
					TraceEvent(SevError, "IncompatibleDirectoryFound")
					    .detail("DataFolder", dataFolder)
					    .detail("SuspiciousFile", directories[i]);
					fprintf(stderr, "ERROR: Data folder `%s' had non fdb file `%s'; please use clean, fdb-only folder\n", dataFolder.c_str(), directories[i].c_str());
					flushAndExit(FDB_EXIT_ERROR);
				}
			std::vector<std::string> files = platform::listFiles( dataFolder );
			if ((files.size() > 1 || (files.size() == 1 && files[0] != "restartInfo.ini")) && !opts.restarting) {
				TraceEvent(SevError, "IncompatibleFileFound").detail("DataFolder", dataFolder);
				fprintf(stderr, "ERROR: Data folder `%s' is non-empty; please use clean, fdb-only folder\n", dataFolder.c_str());
				flushAndExit(FDB_EXIT_ERROR);
			} else if (files.empty() && opts.restarting) {
				TraceEvent(SevWarnAlways, "FileNotFound").detail("DataFolder", dataFolder);
				printf("ERROR: Data folder `%s' is empty, but restarting option selected. Run Phase 1 test first\n", dataFolder.c_str());
				flushAndExit(FDB_EXIT_ERROR);
			}

			int isRestoring = 0;
			if (!opts.restarting) {
				platform::eraseDirectoryRecursive( dataFolder );
				platform::createDirectory( dataFolder );
			} else {
				CSimpleIni ini;
				ini.SetUnicode();
				std::string absDataFolder = abspath(dataFolder);
				ini.LoadFile(joinPath(absDataFolder, "restartInfo.ini").c_str());
				int backupFailed = true;
				const char* isRestoringStr = ini.GetValue("RESTORE", "isRestoring", NULL);
				if (isRestoringStr) {
					isRestoring = atoi(isRestoringStr);
					const char* backupFailedStr = ini.GetValue("RESTORE", "BackupFailed", NULL);
					if (isRestoring && backupFailedStr) {
						backupFailed = atoi(backupFailedStr);
					}
				}
				if (isRestoring && !backupFailed) {
					std::vector<std::string> returnList;
					std::string ext = "";
					returnList = platform::listDirectories(absDataFolder);
					std::string snapStr = ini.GetValue("RESTORE", "RestoreSnapUID");

					TraceEvent("RestoringDataFolder").detail("DataFolder", absDataFolder);
					TraceEvent("RestoreSnapUID").detail("UID", snapStr);

					// delete all files (except fdb.cluster) in non-snap directories
					for (const auto & dirEntry : returnList) {
						if (dirEntry == "." || dirEntry == "..") {
							continue;
						}
						if (dirEntry.find(snapStr) != std::string::npos) {
							continue;
						}

						std::string childf = absDataFolder + "/" + dirEntry;
						std::vector<std::string> returnFiles = platform::listFiles(childf, ext);
						for (const auto & fileEntry : returnFiles) {
							if (fileEntry != "fdb.cluster" && fileEntry != "fitness") {
								TraceEvent("DeletingNonSnapfiles")
									.detail("FileBeingDeleted", childf + "/" + fileEntry);
								deleteFile(childf + "/" + fileEntry);
							}
						}
					}
					// cleanup unwanted and partial directories
					for (const auto & dirEntry : returnList) {
						if (dirEntry == "." || dirEntry == "..") {
							continue;
						}
						std::string dirSrc = absDataFolder + "/" + dirEntry;
						// delete snap directories which are not part of restoreSnapUID
						if (dirEntry.find(snapStr) == std::string::npos) {
							if (dirEntry.find("snap") != std::string::npos) {
								platform::eraseDirectoryRecursive(dirSrc);
							}
							continue;
						}
						// remove empty/partial snap directories
						std::vector<std::string> childrenList = platform::listFiles(dirSrc);
						if (childrenList.size() == 0) {
							TraceEvent("RemovingEmptySnapDirectory").detail("DirBeingDeleted", dirSrc);
							platform::eraseDirectoryRecursive(dirSrc);
							continue;
						}
					}
					// move snapshotted files to appropriate locations
					for (const auto & dirEntry : returnList) {
						if (dirEntry == "." || dirEntry == "..") {
							continue;
						}
						std::string dirSrc = absDataFolder + "/" + dirEntry;
						std::string origDir = dirEntry.substr(0, 32);
						std::string dirToMove = absDataFolder + "/" + origDir;
						if ((dirEntry.find("snap") != std::string::npos) &&
							(dirEntry.find("tlog") != std::string::npos)) {
							// restore tlog files
							restoreRoleFilesHelper(dirSrc, dirToMove, "log");
						} else if ((dirEntry.find("snap") != std::string::npos) &&
									(dirEntry.find("storage") != std::string::npos)) {
							// restore storage files
							restoreRoleFilesHelper(dirSrc, dirToMove, "storage");
						} else if ((dirEntry.find("snap") != std::string::npos) &&
									(dirEntry.find("coord") != std::string::npos)) {
							// restore coordinator files
							restoreRoleFilesHelper(dirSrc, dirToMove, "coordination");
						}
					}
				}
			}
<<<<<<< HEAD
			setupAndRun(dataFolder, opts.testFile, opts.restarting, (isRestoring >= 1), opts.whitelistBinPaths,
			            opts.tlsOptions);
=======
			setupAndRun( dataFolder, testFile, restarting, (isRestoring >= 1), whitelistBinPaths);
>>>>>>> 12ac5bbe
			g_simulator.run();
		} else if (role == FDBD) {
			// Call fast restore for the class FastRestoreClass. This is a short-cut to run fast restore in circus
			if (opts.processClass == ProcessClass::FastRestoreClass) {
				printf("Run as fast restore worker\n");
				ASSERT(opts.connectionFile);
				auto dataFolder = opts.dataFolder;
				if (!dataFolder.size())
					dataFolder = format("fdb/%d/", opts.publicAddresses.address.port); // SOMEDAY: Better default

				// Update the global blob credential files list
				std::vector<std::string>* pFiles =
				    (std::vector<std::string>*)g_network->global(INetwork::enBlobCredentialFiles);
				if (pFiles != nullptr) {
					for (auto& f : opts.blobCredentials) {
						pFiles->push_back(f);
					}
				}

				vector<Future<Void>> actors(listenErrors.begin(), listenErrors.end());
				actors.push_back(restoreWorker(opts.connectionFile, opts.localities, dataFolder));
				f = stopAfter(waitForAll(actors));
				printf("Fast restore worker exits\n");
				g_network->run();
				printf("g_network->run() done\n");
			} else { // Call fdbd roles in conventional way
				ASSERT(opts.connectionFile);

				setupSlowTaskProfiler();

				auto dataFolder = opts.dataFolder;
				if (!dataFolder.size())
					dataFolder = format("fdb/%d/", opts.publicAddresses.address.port); // SOMEDAY: Better default

				vector<Future<Void>> actors(listenErrors.begin(), listenErrors.end());
				actors.push_back(fdbd(opts.connectionFile, opts.localities, opts.processClass, dataFolder, dataFolder,
				                      opts.storageMemLimit, opts.metricsConnFile, opts.metricsPrefix, opts.rsssize,
				                      opts.whitelistBinPaths));
				// actors.push_back( recurring( []{}, .001 ) );  // for ASIO latency measurement

				f = stopAfter(waitForAll(actors));
				g_network->run();
			}
		} else if (role == MultiTester) {
			f = stopAfter(runTests(opts.connectionFile, TEST_TYPE_FROM_FILE,
			                       opts.testOnServers ? TEST_ON_SERVERS : TEST_ON_TESTERS, opts.minTesterCount,
			                       opts.testFile, StringRef(), opts.localities));
			g_network->run();
		} else if (role == Test) {
			auto m = startSystemMonitor(opts.dataFolder, opts.zoneId, opts.zoneId);
			f = stopAfter(runTests(opts.connectionFile, TEST_TYPE_FROM_FILE, TEST_HERE, 1, opts.testFile, StringRef(),
			                       opts.localities));
			g_network->run();
		} else if (role == ConsistencyCheck) {
			setupSlowTaskProfiler();

			auto m = startSystemMonitor(opts.dataFolder, opts.zoneId, opts.zoneId);
			f = stopAfter(runTests(opts.connectionFile, TEST_TYPE_CONSISTENCY_CHECK, TEST_HERE, 1, opts.testFile,
			                       StringRef(), opts.localities));
			g_network->run();
		} else if (role == CreateTemplateDatabase) {
			createTemplateDatabase();
		} else if (role == NetworkTestClient) {
			f = stopAfter(networkTestClient(opts.testServersStr));
			g_network->run();
		} else if (role == NetworkTestServer) {
			f = stopAfter( networkTestServer() );
			g_network->run();
		} else if (role == Restore) {
			f = stopAfter(restoreWorker(opts.connectionFile, opts.localities, opts.dataFolder));
			g_network->run();
		} else if (role == KVFileIntegrityCheck) {
			f = stopAfter(KVFileCheck(opts.kvFile, true));
			g_network->run();
		} else if (role == KVFileGenerateIOLogChecksums) {
			Optional<Void> result;
			try {
				GenerateIOLogChecksumFile(opts.kvFile);
				result = Void();
			}
			catch(Error &e) {
				fprintf(stderr, "Fatal Error: %s\n", e.what());
			}

			f = result;
		}

		int rc = FDB_EXIT_SUCCESS;
		if(f.isValid() && f.isReady() && !f.isError() && !f.get().present()) {
			rc = FDB_EXIT_ERROR;
		}

		int unseed = noUnseed ? 0 : deterministicRandom()->randomInt(0, 100001);
		TraceEvent("ElapsedTime").detail("SimTime", now()-startNow).detail("RealTime", timer()-start)
			.detail("RandomUnseed", unseed);

		if (role==Simulation){
			printf("Unseed: %d\n", unseed);
			printf("Elapsed: %f simsec, %f real seconds\n", now()-startNow, timer()-start);
			//cout << format("  %d endpoints left\n", transport().getEndpointCount());
		}

		//IFailureMonitor::failureMonitor().address_info.clear();

		// we should have shut down ALL actors associated with this machine; let's list all of the ones still live
		/*{
			auto living = Actor::all;
			printf("%d surviving actors:\n", living.size());
			for(auto a = living.begin(); a != living.end(); ++a)
				printf("  #%lld %s %p\n", (*a)->creationIndex, (*a)->getName(), (*a));
		}

		{
			auto living = DatabaseContext::all;
			printf("%d surviving DatabaseContexts:\n", living.size());
			for(auto a = living.begin(); a != living.end(); ++a)
				printf("  #%lld %p\n", (*a)->creationIndex, (*a));
		}

		{
			auto living = TransactionData::all;
			printf("%d surviving TransactionData(s):\n", living.size());
			for(auto a = living.begin(); a != living.end(); ++a)
				printf("  #%lld %p\n", (*a)->creationIndex, (*a));
		}*/

		/*cout << Actor::allActors.size() << " surviving actors:" << endl;
		std::map<std::string,int> actorCount;
		for(int i=0; i<Actor::allActors.size(); i++)
			++actorCount[Actor::allActors[i]->getName()];
		for(auto i = actorCount.rbegin(); !(i == actorCount.rend()); ++i)
			cout << "  " << i->second << " " << i->first << endl;*/
		//	cout << "  " << Actor::allActors[i]->getName() << endl;

		int total = 0;
		for(auto i = Error::errorCounts().begin(); i != Error::errorCounts().end(); ++i)
			total += i->second;
		if (total)
			printf("%d errors:\n", total);
		for(auto i = Error::errorCounts().begin(); i != Error::errorCounts().end(); ++i)
			if (i->second > 0)
				printf("  %d: %d %s\n", i->second, i->first, Error::fromCode(i->first).what());

		if (&g_simulator == g_network) {
			auto processes = g_simulator.getAllProcesses();
			for(auto i = processes.begin(); i != processes.end(); ++i)
				printf("%s %s: %0.3f Mclocks\n", (*i)->name, (*i)->address.toString().c_str(), (*i)->cpuTicks / 1e6);
		}
		if (role == Simulation) {
			unsigned long sevErrorEventsLogged = TraceEvent::CountEventsLoggedAt(SevError);
			if (sevErrorEventsLogged > 0) {
				printf("%lu SevError events logged\n", sevErrorEventsLogged);
				rc = FDB_EXIT_ERROR;
			}
		}

		//g_simulator.run();

		#ifdef ALLOC_INSTRUMENTATION
		{
			std::cout << "Page Counts: "
				<< FastAllocator<16>::pageCount << " "
				<< FastAllocator<32>::pageCount << " "
				<< FastAllocator<64>::pageCount << " "
				<< FastAllocator<128>::pageCount << " "
				<< FastAllocator<256>::pageCount << " "
				<< FastAllocator<512>::pageCount << " "
				<< FastAllocator<1024>::pageCount << " "
				<< FastAllocator<2048>::pageCount << " "
				<< FastAllocator<4096>::pageCount << " "
				<< FastAllocator<8192>::pageCount << std::endl;

			vector< std::pair<std::string, const char*> > typeNames;
			for( auto i = allocInstr.begin(); i != allocInstr.end(); ++i ) {
				std::string s;

#ifdef __linux__
				char *demangled = abi::__cxa_demangle(i->first, NULL, NULL, NULL);
				if (demangled) {
					s = demangled;
					if (StringRef(s).startsWith(LiteralStringRef("(anonymous namespace)::")))
						s = s.substr(LiteralStringRef("(anonymous namespace)::").size());
					free(demangled);
				} else
					s = i->first;
#else
				s = i->first;
				if (StringRef(s).startsWith(LiteralStringRef("class `anonymous namespace'::")))
					s = s.substr(LiteralStringRef("class `anonymous namespace'::").size());
				else if (StringRef(s).startsWith(LiteralStringRef("class ")))
					s = s.substr(LiteralStringRef("class ").size());
				else if (StringRef(s).startsWith(LiteralStringRef("struct ")))
					s = s.substr(LiteralStringRef("struct ").size());
#endif

				typeNames.push_back( std::make_pair(s, i->first) );
			}
			std::sort(typeNames.begin(), typeNames.end());
			for(int i=0; i<typeNames.size(); i++) {
				const char* n = typeNames[i].second;
				auto& f = allocInstr[n];
				printf("%+d\t%+d\t%d\t%d\t%s\n", f.allocCount, -f.deallocCount, f.allocCount-f.deallocCount, f.maxAllocated, typeNames[i].first.c_str());
			}

			// We're about to exit and clean up data structures, this will wreak havoc on allocation recording
			memSample_entered = true;
		}
		#endif
		//printf("\n%d tests passed; %d tests failed\n", passCount, failCount);
		flushAndExit(rc);
	} catch (Error& e) {
		fprintf(stderr, "Error: %s\n", e.what());
		TraceEvent(SevError, "MainError").error(e);
		//printf("\n%d tests passed; %d tests failed\n", passCount, failCount);
		flushAndExit(FDB_EXIT_MAIN_ERROR);
	} catch (boost::system::system_error& e) {
		fprintf(stderr, "boost::system::system_error: %s (%d)", e.what(), e.code().value());
		TraceEvent(SevError, "MainError").error(unknown_error()).detail("RootException", e.what());
		//printf("\n%d tests passed; %d tests failed\n", passCount, failCount);
		flushAndExit(FDB_EXIT_MAIN_EXCEPTION);
	} catch (std::exception& e) {
		fprintf(stderr, "std::exception: %s\n", e.what());
		TraceEvent(SevError, "MainError").error(unknown_error()).detail("RootException", e.what());
		//printf("\n%d tests passed; %d tests failed\n", passCount, failCount);
		flushAndExit(FDB_EXIT_MAIN_EXCEPTION);
	}

	static_assert( LBLocalityData<StorageServerInterface>::Present, "Storage server interface should be load balanced" );
	static_assert( LBLocalityData<MasterProxyInterface>::Present, "Master proxy interface should be load balanced" );
	static_assert( LBLocalityData<TLogInterface>::Present, "TLog interface should be load balanced" );
	static_assert( !LBLocalityData<MasterInterface>::Present, "Master interface should not be load balanced" );
}<|MERGE_RESOLUTION|>--- conflicted
+++ resolved
@@ -55,11 +55,7 @@
 #include "fdbrpc/Platform.h"
 #include "fdbrpc/AsyncFileCached.actor.h"
 #include "fdbserver/CoroFlow.h"
-<<<<<<< HEAD
-=======
-#include "flow/SignalSafeUnwind.h"
 #include "flow/TLSPolicy.h"
->>>>>>> 12ac5bbe
 #if defined(CMAKE_BUILD) || !defined(WIN32)
 #include "versions.h"
 #endif
@@ -946,8 +942,8 @@
 	int minTesterCount = 1;
 	bool testOnServers = false;
 
-	Reference<TLSOptions> tlsOptions = Reference<TLSOptions>(new TLSOptions);
-	std::string tlsCertPath, tlsKeyPath, tlsCAPath, tlsPassword;
+	Reference<TLSPolicy> tlsPolicy = Reference<TLSPolicy>(new TLSPolicy(TLSPolicy::Is::SERVER));
+	TLSParams tlsParams;
 	std::vector<std::string> tlsVerifyPeers;
 	double fileIoTimeout = 0.0;
 	bool fileIoWarnOnly = false;
@@ -975,64 +971,7 @@
 
 		CSimpleOpt args(argc, argv, g_rgOptions, SO_O_EXACT);
 
-<<<<<<< HEAD
 		if (argc == 1) {
-=======
-		enum Role {
-			Simulation,
-			FDBD,
-			Test,
-			MultiTester,
-			SkipListTest,
-			SearchMutations,
-			DSLTest,
-			VersionedMapTest,
-			CreateTemplateDatabase,
-			NetworkTestClient,
-			NetworkTestServer,
-			Restore,
-			KVFileIntegrityCheck,
-			KVFileGenerateIOLogChecksums,
-			ConsistencyCheck
-		};
-		std::string fileSystemPath = "", dataFolder, connFile = "", seedConnFile = "", seedConnString = "", logFolder = ".", metricsConnFile = "", metricsPrefix = "";
-		std::string logGroup = "default";
-		Role role = FDBD;
-		uint32_t randomSeed = platform::getRandomSeed();
-
-		const char *testFile = "tests/default.txt";
-		std::string kvFile;
-		std::string testServersStr;
-		std::string whitelistBinPaths;
-		std::vector<std::string> publicAddressStrs, listenAddressStrs;
-		const char *targetKey = NULL;
-		uint64_t memLimit = 8LL << 30; // Nice to maintain the same default value for memLimit and SERVER_KNOBS->SERVER_MEM_LIMIT and SERVER_KNOBS->COMMIT_BATCHES_MEM_BYTES_HARD_LIMIT
-		uint64_t storageMemLimit = 1LL << 30;
-		bool buggifyEnabled = false, restarting = false;
-		Optional<Standalone<StringRef>> zoneId;
-		Optional<Standalone<StringRef>> dcId;
-		ProcessClass processClass = ProcessClass( ProcessClass::UnsetClass, ProcessClass::CommandLineSource );
-		bool useNet2 = true;
-		bool useThreadPool = false;
-		uint64_t rollsize = TRACE_DEFAULT_ROLL_SIZE;
-		uint64_t maxLogsSize = TRACE_DEFAULT_MAX_LOGS_SIZE;
-		bool maxLogsSizeSet = false;
-		int maxLogs = 0;
-		bool maxLogsSet = false;
-		std::vector<std::pair<std::string, std::string>> knobs;
-		LocalityData localities;
-		int minTesterCount = 1;
-		bool testOnServers = false;
-
-		Reference<TLSPolicy> tlsPolicy = Reference<TLSPolicy>(new TLSPolicy(TLSPolicy::Is::SERVER));
-		TLSParams tlsParams;
-		std::vector<std::string> tlsVerifyPeers;
-		double fileIoTimeout = 0.0;
-		bool fileIoWarnOnly = false;
-		uint64_t rsssize = -1;
-
-		if( argc == 1 ) {
->>>>>>> 12ac5bbe
 			printUsage(argv[0], false);
 			flushAndExit(FDB_EXIT_ERROR);
 		}
@@ -1432,45 +1371,24 @@
 				break;
 
 #ifndef TLS_DISABLED
-<<<<<<< HEAD
-			case TLSOptions::OPT_TLS_PLUGIN:
+			case TLSParams::OPT_TLS_PLUGIN:
 				args.OptionArg();
 				break;
-			case TLSOptions::OPT_TLS_CERTIFICATES:
-				tlsCertPath = args.OptionArg();
-				break;
-			case TLSOptions::OPT_TLS_PASSWORD:
-				tlsPassword = args.OptionArg();
-				break;
-			case TLSOptions::OPT_TLS_CA_FILE:
-				tlsCAPath = args.OptionArg();
-				break;
-			case TLSOptions::OPT_TLS_KEY:
-				tlsKeyPath = args.OptionArg();
-				break;
-			case TLSOptions::OPT_TLS_VERIFY_PEERS:
+			case TLSParams::OPT_TLS_CERTIFICATES:
+				tlsParams.tlsCertPath = args.OptionArg();
+				break;
+			case TLSParams::OPT_TLS_PASSWORD:
+				tlsParams.tlsPassword = args.OptionArg();
+				break;
+			case TLSParams::OPT_TLS_CA_FILE:
+				tlsParams.tlsCAPath = args.OptionArg();
+				break;
+			case TLSParams::OPT_TLS_KEY:
+				tlsParams.tlsKeyPath = args.OptionArg();
+				break;
+			case TLSParams::OPT_TLS_VERIFY_PEERS:
 				tlsVerifyPeers.push_back(args.OptionArg());
 				break;
-=======
-				case TLSParams::OPT_TLS_PLUGIN:
-					args.OptionArg();
-					break;
-				case TLSParams::OPT_TLS_CERTIFICATES:
-					tlsParams.tlsCertPath = args.OptionArg();
-					break;
-				case TLSParams::OPT_TLS_PASSWORD:
-					tlsParams.tlsPassword = args.OptionArg();
-					break;
-				case TLSParams::OPT_TLS_CA_FILE:
-					tlsParams.tlsCAPath = args.OptionArg();
-					break;
-				case TLSParams::OPT_TLS_KEY:
-					tlsParams.tlsKeyPath = args.OptionArg();
-					break;
-				case TLSParams::OPT_TLS_VERIFY_PEERS:
-					tlsVerifyPeers.push_back(args.OptionArg());
-					break;
->>>>>>> 12ac5bbe
 #endif
 			}
 		}
@@ -1708,16 +1626,12 @@
 			startNewSimulator();
 			openTraceFile(NetworkAddress(), opts.rollsize, opts.maxLogsSize, opts.logFolder, "trace", opts.logGroup);
 		} else {
-<<<<<<< HEAD
-			g_network = newNet2(opts.useThreadPool, true);
-=======
 #ifndef TLS_DISABLED
-			if ( tlsVerifyPeers.size() ) {
-			  tlsPolicy->set_verify_peers( tlsVerifyPeers );
-			}
-#endif
-			g_network = newNet2(useThreadPool, true, tlsPolicy, tlsParams);
->>>>>>> 12ac5bbe
+			if ( opts.tlsVerifyPeers.size() ) {
+			  opts.tlsPolicy->set_verify_peers( opts.tlsVerifyPeers );
+			}
+#endif
+			g_network = newNet2(opts.useThreadPool, true, opts.tlsPolicy, opts.tlsParams);
 			FlowTransport::createInstance(false, 1);
 
 			const bool expectsPublicAddress = (role == FDBD || role == NetworkTestServer || role == Restore);
@@ -1732,22 +1646,6 @@
 			openTraceFile(opts.publicAddresses.address, opts.rollsize, opts.maxLogsSize, opts.logFolder, "trace",
 			              opts.logGroup);
 
-<<<<<<< HEAD
-#ifndef TLS_DISABLED
-			if (opts.tlsCertPath.size()) opts.tlsOptions->set_cert_file(opts.tlsCertPath);
-			if (opts.tlsCAPath.size()) opts.tlsOptions->set_ca_file(opts.tlsCAPath);
-			if (opts.tlsKeyPath.size()) {
-				if (opts.tlsPassword.size()) opts.tlsOptions->set_key_password(opts.tlsPassword);
-
-				opts.tlsOptions->set_key_file(opts.tlsKeyPath);
-			}
-			if (opts.tlsVerifyPeers.size()) opts.tlsOptions->set_verify_peers(opts.tlsVerifyPeers);
-
-			opts.tlsOptions->register_network();
-#endif
-=======
-
->>>>>>> 12ac5bbe
 			if (expectsPublicAddress) {
 				for (int ii = 0; ii < (opts.publicAddresses.secondaryAddress.present() ? 2 : 1); ++ii) {
 					const NetworkAddress& publicAddress =
@@ -1948,12 +1846,7 @@
 					}
 				}
 			}
-<<<<<<< HEAD
-			setupAndRun(dataFolder, opts.testFile, opts.restarting, (isRestoring >= 1), opts.whitelistBinPaths,
-			            opts.tlsOptions);
-=======
-			setupAndRun( dataFolder, testFile, restarting, (isRestoring >= 1), whitelistBinPaths);
->>>>>>> 12ac5bbe
+			setupAndRun(dataFolder, opts.testFile, opts.restarting, (isRestoring >= 1), opts.whitelistBinPaths);
 			g_simulator.run();
 		} else if (role == FDBD) {
 			// Call fast restore for the class FastRestoreClass. This is a short-cut to run fast restore in circus
