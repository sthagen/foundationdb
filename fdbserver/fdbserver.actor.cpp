/*
 * fdbserver.actor.cpp
 *
 * This source file is part of the FoundationDB open source project
 *
 * Copyright 2013-2018 Apple Inc. and the FoundationDB project authors
 *
 * Licensed under the Apache License, Version 2.0 (the "License");
 * you may not use this file except in compliance with the License.
 * You may obtain a copy of the License at
 *
 *     http://www.apache.org/licenses/LICENSE-2.0
 *
 * Unless required by applicable law or agreed to in writing, software
 * distributed under the License is distributed on an "AS IS" BASIS,
 * WITHOUT WARRANTIES OR CONDITIONS OF ANY KIND, either express or implied.
 * See the License for the specific language governing permissions and
 * limitations under the License.
 */

// There's something in one of the files below that defines a macros
// a macro that makes boost interprocess break on Windows.
#define BOOST_DATE_TIME_NO_LIB
#include <boost/interprocess/managed_shared_memory.hpp>
#include <boost/algorithm/string.hpp>

#include "fdbrpc/simulator.h"
#include "flow/DeterministicRandom.h"
#include "fdbrpc/PerfMetric.h"
#include "flow/Platform.h"
#include "flow/SystemMonitor.h"
#include "fdbclient/NativeAPI.actor.h"
#include "fdbclient/SystemData.h"
#include "fdbserver/CoordinationInterface.h"
#include "fdbserver/WorkerInterface.actor.h"
#include "fdbclient/RestoreWorkerInterface.actor.h"
#include "fdbserver/ServerDBInfo.h"
#include "fdbserver/MoveKeys.actor.h"
#include "fdbserver/ConflictSet.h"
#include "fdbserver/DataDistribution.actor.h"
#include "fdbserver/NetworkTest.h"
#include "fdbserver/IKeyValueStore.h"
#include <algorithm>
#include <stdarg.h>
#include <stdio.h>
#include <fstream>
#include "fdbserver/pubsub.h"
#include "fdbserver/SimulatedCluster.h"
#include "fdbserver/TesterInterface.actor.h"
#include "fdbserver/workloads/workloads.actor.h"
#include <time.h>
#include "fdbserver/Status.h"
#include "fdbrpc/Net2FileSystem.h"
#include "fdbrpc/AsyncFileCached.actor.h"
#include "fdbserver/CoroFlow.h"
#include "flow/TLSConfig.actor.h"
#include "fdbclient/versions.h"

#include "fdbmonitor/SimpleIni.h"

#if defined(__linux__) || defined(__FreeBSD__)
#include <execinfo.h>
#include <signal.h>
#ifdef ALLOC_INSTRUMENTATION
#include <cxxabi.h>
#endif
#endif

#ifdef WIN32
#define NOMINMAX
#define WIN32_LEAN_AND_MEAN
#include <Windows.h>
#endif

#include "flow/SimpleOpt.h"
#include <fstream>
#include "flow/actorcompiler.h"  // This must be the last #include.

// clang-format off
enum {
	OPT_CONNFILE, OPT_SEEDCONNFILE, OPT_SEEDCONNSTRING, OPT_ROLE, OPT_LISTEN, OPT_PUBLICADDR, OPT_DATAFOLDER, OPT_LOGFOLDER, OPT_PARENTPID, OPT_NEWCONSOLE,
	OPT_NOBOX, OPT_TESTFILE, OPT_RESTARTING, OPT_RESTORING, OPT_RANDOMSEED, OPT_KEY, OPT_MEMLIMIT, OPT_STORAGEMEMLIMIT, OPT_CACHEMEMLIMIT, OPT_MACHINEID,
	OPT_DCID, OPT_MACHINE_CLASS, OPT_BUGGIFY, OPT_VERSION, OPT_CRASHONERROR, OPT_HELP, OPT_NETWORKIMPL, OPT_NOBUFSTDOUT, OPT_BUFSTDOUTERR, OPT_TRACECLOCK,
	OPT_NUMTESTERS, OPT_DEVHELP, OPT_ROLLSIZE, OPT_MAXLOGS, OPT_MAXLOGSSIZE, OPT_KNOB, OPT_TESTSERVERS, OPT_TEST_ON_SERVERS, OPT_METRICSCONNFILE,
	OPT_METRICSPREFIX, OPT_LOGGROUP, OPT_LOCALITY, OPT_IO_TRUST_SECONDS, OPT_IO_TRUST_WARN_ONLY, OPT_FILESYSTEM, OPT_PROFILER_RSS_SIZE, OPT_KVFILE,
	OPT_TRACE_FORMAT, OPT_WHITELIST_BINPATH, OPT_BLOB_CREDENTIAL_FILE
};

CSimpleOpt::SOption g_rgOptions[] = {
	{ OPT_CONNFILE,              "-C",                          SO_REQ_SEP },
	{ OPT_CONNFILE,              "--cluster_file",              SO_REQ_SEP },
	{ OPT_SEEDCONNFILE,          "--seed_cluster_file",         SO_REQ_SEP },
	{ OPT_SEEDCONNSTRING,        "--seed_connection_string",    SO_REQ_SEP },
	{ OPT_ROLE,                  "-r",                          SO_REQ_SEP },
	{ OPT_ROLE,                  "--role",                      SO_REQ_SEP },
	{ OPT_PUBLICADDR,            "-p",                          SO_REQ_SEP },
	{ OPT_PUBLICADDR,            "--public_address",            SO_REQ_SEP },
	{ OPT_LISTEN,                "-l",                          SO_REQ_SEP },
	{ OPT_LISTEN,                "--listen_address",            SO_REQ_SEP },
#ifdef __linux__
	{ OPT_FILESYSTEM,           "--data_filesystem",           SO_REQ_SEP },
	{ OPT_PROFILER_RSS_SIZE,    "--rsssize",                   SO_REQ_SEP },
#endif
	{ OPT_DATAFOLDER,            "-d",                          SO_REQ_SEP },
	{ OPT_DATAFOLDER,            "--datadir",                   SO_REQ_SEP },
	{ OPT_LOGFOLDER,             "-L",                          SO_REQ_SEP },
	{ OPT_LOGFOLDER,             "--logdir",                    SO_REQ_SEP },
	{ OPT_ROLLSIZE,              "-Rs",                         SO_REQ_SEP },
	{ OPT_ROLLSIZE,              "--logsize",                   SO_REQ_SEP },
	{ OPT_MAXLOGS,               "--maxlogs",                   SO_REQ_SEP },
	{ OPT_MAXLOGSSIZE,           "--maxlogssize",               SO_REQ_SEP },
	{ OPT_LOGGROUP,              "--loggroup",                  SO_REQ_SEP },
	{ OPT_PARENTPID,             "--parentpid",                 SO_REQ_SEP },
#ifdef _WIN32
	{ OPT_NEWCONSOLE,            "-n",                          SO_NONE },
	{ OPT_NEWCONSOLE,            "--newconsole",                SO_NONE },
	{ OPT_NOBOX,                 "-q",                          SO_NONE },
	{ OPT_NOBOX,                 "--no_dialog",                 SO_NONE },
#endif
	{ OPT_KVFILE,                "--kvfile",                    SO_REQ_SEP },
	{ OPT_TESTFILE,              "-f",                          SO_REQ_SEP },
	{ OPT_TESTFILE,              "--testfile",                  SO_REQ_SEP },
	{ OPT_RESTARTING,            "-R",                          SO_NONE },
	{ OPT_RESTARTING,            "--restarting",                SO_NONE },
	{ OPT_RANDOMSEED,            "-s",                          SO_REQ_SEP },
	{ OPT_RANDOMSEED,            "--seed",                      SO_REQ_SEP },
	{ OPT_KEY,                   "-k",                          SO_REQ_SEP },
	{ OPT_KEY,                   "--key",                       SO_REQ_SEP },
	{ OPT_MEMLIMIT,              "-m",                          SO_REQ_SEP },
	{ OPT_MEMLIMIT,              "--memory",                    SO_REQ_SEP },
	{ OPT_STORAGEMEMLIMIT,       "-M",                          SO_REQ_SEP },
	{ OPT_STORAGEMEMLIMIT,       "--storage_memory",            SO_REQ_SEP },
	{ OPT_CACHEMEMLIMIT,         "--cache_memory",              SO_REQ_SEP },
	{ OPT_MACHINEID,             "-i",                          SO_REQ_SEP },
	{ OPT_MACHINEID,             "--machine_id",                SO_REQ_SEP },
	{ OPT_DCID,                  "-a",                          SO_REQ_SEP },
	{ OPT_DCID,                  "--datacenter_id",             SO_REQ_SEP },
	{ OPT_MACHINE_CLASS,         "-c",                          SO_REQ_SEP },
	{ OPT_MACHINE_CLASS,         "--class",                     SO_REQ_SEP },
	{ OPT_BUGGIFY,               "-b",                          SO_REQ_SEP },
	{ OPT_BUGGIFY,               "--buggify",                   SO_REQ_SEP },
	{ OPT_VERSION,               "-v",                          SO_NONE },
	{ OPT_VERSION,               "--version",                   SO_NONE },
	{ OPT_CRASHONERROR,          "--crash",                     SO_NONE },
	{ OPT_NETWORKIMPL,           "-N",                          SO_REQ_SEP },
	{ OPT_NETWORKIMPL,           "--network",                   SO_REQ_SEP },
	{ OPT_NOBUFSTDOUT,           "--unbufferedout",             SO_NONE },
	{ OPT_BUFSTDOUTERR,          "--bufferedout",               SO_NONE },
	{ OPT_TRACECLOCK,            "--traceclock",                SO_REQ_SEP },
	{ OPT_NUMTESTERS,            "--num_testers",               SO_REQ_SEP },
	{ OPT_HELP,                  "-?",                          SO_NONE },
	{ OPT_HELP,                  "-h",                          SO_NONE },
	{ OPT_HELP,                  "--help",                      SO_NONE },
	{ OPT_DEVHELP,               "--dev-help",                  SO_NONE },
	{ OPT_KNOB,                  "--knob_",                     SO_REQ_SEP },
	{ OPT_LOCALITY,              "--locality_",                 SO_REQ_SEP },
	{ OPT_TESTSERVERS,           "--testservers",               SO_REQ_SEP },
	{ OPT_TEST_ON_SERVERS,       "--testonservers",             SO_NONE },
	{ OPT_METRICSCONNFILE,       "--metrics_cluster",           SO_REQ_SEP },
	{ OPT_METRICSPREFIX,         "--metrics_prefix",            SO_REQ_SEP },
	{ OPT_IO_TRUST_SECONDS,      "--io_trust_seconds",          SO_REQ_SEP },
	{ OPT_IO_TRUST_WARN_ONLY,    "--io_trust_warn_only",        SO_NONE },
	{ OPT_TRACE_FORMAT      ,    "--trace_format",              SO_REQ_SEP },
	{ OPT_WHITELIST_BINPATH,     "--whitelist_binpath",         SO_REQ_SEP },
	{ OPT_BLOB_CREDENTIAL_FILE,  "--blob_credential_file",      SO_REQ_SEP },

#ifndef TLS_DISABLED
	TLS_OPTION_FLAGS
#endif

	SO_END_OF_OPTIONS
};

// clang-format on

extern void dsltest();
extern void pingtest();
extern void copyTest();
extern void versionedMapTest();
extern void createTemplateDatabase();
// FIXME: this really belongs in a header somewhere since it is actually used.
extern IPAddress determinePublicIPAutomatically(ClusterConnectionString const& ccs);

extern const char* getSourceVersion();

extern void flushTraceFileVoid();

extern bool noUnseed;
extern const int MAX_CLUSTER_FILE_BYTES;

#ifdef ALLOC_INSTRUMENTATION
extern uint8_t *g_extra_memory;
#endif

bool enableFailures = true;

#define test_assert(x) if (!(x)) { cout << "Test failed: " #x << endl; return false; }

vector< Standalone<VectorRef<DebugEntryRef>> > debugEntries;
int64_t totalDebugEntriesSize = 0;

#if CENABLED(0, NOT_IN_CLEAN)
StringRef debugKey = LiteralStringRef("");
StringRef debugKey2 = LiteralStringRef("\xff\xff\xff\xff");

bool debugMutation( const char* context, Version version, MutationRef const& mutation ) {
	if ((mutation.type == mutation.SetValue || mutation.type == mutation.AddValue || mutation.type==mutation.DebugKey) && (mutation.param1 == debugKey || mutation.param1 == debugKey2))
		;//TraceEvent("MutationTracking").detail("At", context).detail("Version", version).detail("MutationType", "SetValue").detail("Key", mutation.param1).detail("Value", mutation.param2);
	else if ((mutation.type == mutation.ClearRange || mutation.type == mutation.DebugKeyRange) && ((mutation.param1<=debugKey && mutation.param2>debugKey) || (mutation.param1<=debugKey2 && mutation.param2>debugKey2)))
		;//TraceEvent("MutationTracking").detail("At", context).detail("Version", version).detail("MutationType", "ClearRange").detail("KeyBegin", mutation.param1).detail("KeyEnd", mutation.param2);
	else
		return false;
	const char* type =
		mutation.type == MutationRef::SetValue ? "SetValue" :
		mutation.type == MutationRef::ClearRange ? "ClearRange" :
		mutation.type == MutationRef::AddValue ? "AddValue" :
		mutation.type == MutationRef::DebugKeyRange ? "DebugKeyRange" :
		mutation.type == MutationRef::DebugKey ? "DebugKey" :
		"UnknownMutation";
	printf("DEBUGMUTATION:\t%.6f\t%s\t%s\t%lld\t%s\t%s\t%s\n", now(), g_network->getLocalAddress().toString().c_str(), context, version, type, printable(mutation.param1).c_str(), printable(mutation.param2).c_str());

	return true;
}

bool debugKeyRange( const char* context, Version version, KeyRangeRef const& keys ) {
	if (keys.contains(debugKey) || keys.contains(debugKey2)) {
		debugMutation(context, version, MutationRef(MutationRef::DebugKeyRange, keys.begin, keys.end) );
		//TraceEvent("MutationTracking").detail("At", context).detail("Version", version).detail("KeyBegin", keys.begin).detail("KeyEnd", keys.end);
		return true;
	} else
		return false;
}

#elif CENABLED(0, NOT_IN_CLEAN)
bool debugMutation( const char* context, Version version, MutationRef const& mutation ) {
	if (!debugEntries.size() || debugEntries.back().size() >= 1000) {
		if (debugEntries.size()) totalDebugEntriesSize += debugEntries.back().arena().getSize() + sizeof(debugEntries.back());
		debugEntries.push_back(Standalone<VectorRef<DebugEntryRef>>());
		TraceEvent("DebugMutationBuffer").detail("Bytes", totalDebugEntriesSize);
	}
	auto& v = debugEntries.back();
	v.push_back_deep( v.arena(), DebugEntryRef(context, version, mutation) );

	return false;	// No auxiliary logging
}

bool debugKeyRange( const char* context, Version version, KeyRangeRef const& keys ) {
	return debugMutation( context, version, MutationRef(MutationRef::DebugKeyRange, keys.begin, keys.end) );
}

#else // Default implementation.
bool debugMutation( const char* context, Version version, MutationRef const& mutation ) { return false; }
bool debugKeyRange( const char* context, Version version, KeyRangeRef const& keys ) { return false; }
#endif

#ifdef _WIN32
#include <sddl.h>

// It is your
//    responsibility to properly initialize the
//    structure and to free the structure's
//    lpSecurityDescriptor member when you have
//    finished using it. To free the structure's
//    lpSecurityDescriptor member, call the
//    LocalFree function.
BOOL CreatePermissiveReadWriteDACL(SECURITY_ATTRIBUTES * pSA)
{
	UNSTOPPABLE_ASSERT( pSA != NULL );

	TCHAR * szSD = TEXT("D:")        // Discretionary ACL
		TEXT("(A;OICI;GR;;;AU)")     // Allow read/write/execute to authenticated users
		TEXT("(A;OICI;GA;;;BA)");    // Allow full control to administrators

	return ConvertStringSecurityDescriptorToSecurityDescriptor(
			szSD,
			SDDL_REVISION_1,
			&(pSA->lpSecurityDescriptor),
			NULL);
}
#endif

class WorldReadablePermissions {
public:
	WorldReadablePermissions() {
#ifdef _WIN32
		sa.nLength = sizeof(SECURITY_ATTRIBUTES);
		sa.bInheritHandle = FALSE;
		if( !CreatePermissiveReadWriteDACL(&sa) ) {
			TraceEvent("Win32DACLCreationFail").GetLastError();
			throw platform_error();
		}
		permission.set_permissions( &sa );
#elif (defined(__linux__) || defined(__APPLE__) || defined(__FreeBSD__))
		// There is nothing to do here, since the default permissions are fine
#else
		#error Port me!
#endif
	}

	virtual ~WorldReadablePermissions() {
#ifdef _WIN32
		LocalFree( sa.lpSecurityDescriptor );
#elif (defined(__linux__) || defined(__APPLE__) || defined(__FreeBSD__))
		// There is nothing to do here, since the default permissions are fine
#else
		#error Port me!
#endif
	}

	boost::interprocess::permissions permission;

private:
	WorldReadablePermissions(const WorldReadablePermissions &rhs) {}
#ifdef _WIN32
	SECURITY_ATTRIBUTES sa;
#endif
};

UID getSharedMemoryMachineId() {
	UID *machineId = NULL;
	int numTries = 0;

	// Permissions object defaults to 0644 on *nix, but on windows defaults to allowing access to only the creator.
	// On windows, this means that we have to create an elaborate workaround for DACLs
	WorldReadablePermissions p;
	std::string sharedMemoryIdentifier = "fdbserver_shared_memory_id";
	loop {
		try {
			// "0" is the default parameter "addr"
			boost::interprocess::managed_shared_memory segment(boost::interprocess::open_or_create, sharedMemoryIdentifier.c_str(), 1000, 0, p.permission);
			machineId = segment.find_or_construct<UID>("machineId")(deterministicRandom()->randomUniqueID());
			if (!machineId)
				criticalError(FDB_EXIT_ERROR, "SharedMemoryError", "Could not locate or create shared memory - 'machineId'");
			return *machineId;
		}
		catch (boost::interprocess::interprocess_exception& ) {
			try {
				//If the shared memory already exists, open it read-only in case it was created by another user
				boost::interprocess::managed_shared_memory segment(boost::interprocess::open_read_only, sharedMemoryIdentifier.c_str());
				machineId = segment.find<UID>("machineId").first;
				if (!machineId)
					criticalError(FDB_EXIT_ERROR, "SharedMemoryError", "Could not locate shared memory - 'machineId'");
				return *machineId;
			}
			catch (boost::interprocess::interprocess_exception &ex) {
				//Retry in case the shared memory was deleted in between the call to open_or_create and open_read_only
				//Don't keep trying forever in case this is caused by some other problem
				if (++numTries == 10)
					criticalError(FDB_EXIT_ERROR, "SharedMemoryError", format("Could not open shared memory - %s", ex.what()).c_str());
			}
		}
	}
}


ACTOR void failAfter( Future<Void> trigger, ISimulator::ProcessInfo* m = g_simulator.getCurrentProcess() ) {
	wait( trigger );
	if (enableFailures) {
		printf("Killing machine: %s at %f\n", m->address.toString().c_str(), now());
		g_simulator.killProcess( m, ISimulator::KillInstantly );
	}
}

void failAfter( Future<Void> trigger, Endpoint e ) {
	if (g_network == &g_simulator)
		failAfter( trigger, g_simulator.getProcess( e ) );
}

ACTOR Future<Void> histogramReport() {
	loop {
		wait(delay(SERVER_KNOBS->HISTOGRAM_REPORT_INTERVAL));

		GetHistogramRegistry().logReport();
	}
}

void testSerializationSpeed() {
	double tstart;
	double build = 0, serialize = 0, deserialize = 0, copy = 0, deallocate = 0;
	double bytes = 0;
	double testBegin = timer();
	for(int a=0; a<10000; a++) {
		{
			tstart = timer();

			Arena batchArena;
			VectorRef< CommitTransactionRef > batch;
			batch.resize( batchArena, 1000 );
			for(int t=0; t<batch.size(); t++) {
				CommitTransactionRef &tr = batch[t];
				tr.read_snapshot = 0;
				for(int i=0; i<2; i++)
					tr.mutations.push_back_deep( batchArena,
						MutationRef( MutationRef::SetValue, LiteralStringRef("KeyABCDE"), LiteralStringRef("SomeValu") ) );
				tr.mutations.push_back_deep( batchArena,
						MutationRef( MutationRef::ClearRange, LiteralStringRef("BeginKey"), LiteralStringRef("EndKeyAB") ));
			}

			build += timer()-tstart;

			tstart = timer();

			BinaryWriter wr( IncludeVersion() );
			wr << batch;

			bytes += wr.getLength();

			serialize += timer() - tstart;

			for(int i=0; i<1; i++) {
				tstart = timer();
				Arena arena;
				StringRef data( arena, StringRef( (const uint8_t*)wr.getData(), wr.getLength() ) );
				copy += timer() - tstart;

				tstart = timer();
				ArenaReader rd( arena, data, IncludeVersion() );
				VectorRef<CommitTransactionRef> batch2;
				rd >> arena >> batch2;

				deserialize += timer() - tstart;
			}

			tstart = timer();
		}
		deallocate += timer() - tstart;
	}
	double elapsed = (timer()-testBegin);
	printf("Test speed: %0.1f MB/sec (%0.0f/sec)\n", bytes/1e6/elapsed, 1000000/elapsed);
	printf("  Build: %0.1f MB/sec\n", bytes/1e6/build);
	printf("  Serialize: %0.1f MB/sec\n", bytes/1e6/serialize);
	printf("  Copy: %0.1f MB/sec\n", bytes/1e6/copy);
	printf("  Deserialize: %0.1f MB/sec\n", bytes/1e6/deserialize);
	printf("  Deallocate: %0.1f MB/sec\n", bytes/1e6/deallocate);
	printf("  Bytes: %0.1f MB\n", bytes/1e6);
	printf("\n");
}

std::string toHTML( const StringRef& binaryString ) {
	std::string s;

	for(int i=0; i<binaryString.size(); i++) {
		uint8_t c = binaryString[i];
		if (c == '<') s += "&lt;";
		else if (c == '>') s += "&gt;";
		else if (c == '&') s += "&amp;";
		else if (c == '"') s += "&quot;";
		else if (c == ' ') s += "&nbsp;";
		else if (c > 32 && c < 127) s += c;
		else s += format("<span class=\"binary\">[%02x]</span>", c);
	}

	return s;
}

ACTOR Future<Void> dumpDatabase( Database cx, std::string outputFilename, KeyRange range = allKeys ) {
	try {
		state Transaction tr( cx );
		loop {
			state FILE* output = fopen(outputFilename.c_str(), "wt");
			try {
				state KeySelectorRef iter = firstGreaterOrEqual( range.begin );
				state Arena arena;
				fprintf(output, "<html><head><style type=\"text/css\">.binary {color:red}</style></head><body>\n");
				Version ver = wait( tr.getReadVersion() );
				fprintf(output, "<h3>Database version: %" PRId64 "</h3>", ver);

				loop {
					Standalone<RangeResultRef> results = wait(
						tr.getRange( iter, firstGreaterOrEqual( range.end ), 1000 ) );
					for(int r=0; r<results.size(); r++) {
						std::string key = toHTML( results[r].key ), value = toHTML( results[r].value );
						fprintf( output, "<p>%s <b>:=</b> %s</p>\n", key.c_str(), value.c_str() );
					}
					if (results.size() < 1000) break;
					iter = firstGreaterThan( KeyRef(arena, results[ results.size()-1 ].key) );
				}
				fprintf(output, "</body></html>");
				fclose(output);
				TraceEvent("DatabaseDumped").detail("Filename", outputFilename);
				return Void();
			} catch (Error& e) {
				fclose(output);
				wait( tr.onError(e) );
			}
		}
	} catch (Error& e) {
		TraceEvent(SevError,"DumpDatabaseError").error(e).detail("Filename", outputFilename);
		throw;
	}
}

void memoryTest();
void skipListTest();

Future<Void> startSystemMonitor(std::string dataFolder, Optional<Standalone<StringRef>> dcId,
                                Optional<Standalone<StringRef>> zoneId, Optional<Standalone<StringRef>> machineId) {
	initializeSystemMonitorMachineState(
	    SystemMonitorMachineState(dataFolder, dcId, zoneId, machineId, g_network->getLocalAddress().ip));

	systemMonitor();
	return recurring( &systemMonitor, 5.0, TaskPriority::FlushTrace );
}

void testIndexedSet();

#ifdef _WIN32
void parentWatcher(void *parentHandle) {
	HANDLE parent = (HANDLE)parentHandle;
	int signal = WaitForSingleObject( parent, INFINITE );
	CloseHandle( parentHandle );
	if( signal == WAIT_OBJECT_0 )
		criticalError( FDB_EXIT_SUCCESS, "ParentProcessExited", "Parent process exited" );
	TraceEvent(SevError, "ParentProcessWaitFailed").detail("RetCode", signal).GetLastError();
}
#else
void* parentWatcher(void *arg) {
	int *parent_pid = (int*) arg;
	while(1) {
		sleep(1);
		if(getppid() != *parent_pid)
			criticalError( FDB_EXIT_SUCCESS, "ParentProcessExited", "Parent process exited" );
	}
}
#endif

static void printVersion() {
	printf("FoundationDB " FDB_VT_PACKAGE_NAME " (v" FDB_VT_VERSION ")\n");
	printf("source version %s\n", getSourceVersion());
	printf("protocol %" PRIx64 "\n", currentProtocolVersion.version());
}

static void printHelpTeaser( const char *name ) {
	fprintf(stderr, "Try `%s --help' for more information.\n", name);
}

static void printUsage( const char *name, bool devhelp ) {
	printf("FoundationDB " FDB_VT_PACKAGE_NAME " (v" FDB_VT_VERSION ")\n");
	printf("Usage: %s -p ADDRESS [OPTIONS]\n\n", name);
	printf("  -p ADDRESS, --public_address ADDRESS\n"
		   "                 Public address, specified as `IP_ADDRESS:PORT' or `auto:PORT'.\n");
	printf("  -l ADDRESS, --listen_address ADDRESS\n"
		   "                 Listen address, specified as `IP_ADDRESS:PORT' (defaults to\n");
	printf("                 public address).\n");
	printf("  -C CONNFILE, --cluster_file CONNFILE\n"
		   "                 The path of a file containing the connection string for the\n"
		   "                 FoundationDB cluster. The default is first the value of the\n"
		   "                 FDB_CLUSTER_FILE environment variable, then `./fdb.cluster',\n"
		   "                 then `%s'.\n", platform::getDefaultClusterFilePath().c_str());
	printf("  --seed_cluster_file SEEDCONNFILE\n"
		   "                 The path of a seed cluster file which will be used to connect\n"
		   "                 if the -C cluster file does not exist. If the server connects\n"
		   "                 successfully using the seed file, then it copies the file to\n"
		   "                 the -C file location.\n");
	printf("  --seed_connection_string SEEDCONNSTRING\n"
		   "                 The path of a seed connection string which will be used to connect\n"
		   "                 if the -C cluster file does not exist. If the server connects\n"
		   "                 successfully using the seed string, then it copies the string to\n"
		   "                 the -C file location.\n");
#ifdef __linux__
	printf("  --data_filesystem PATH\n"
		   "                 Turns on validation that all data files are written to a drive\n"
		   "                 mounted at the specified PATH. This checks that the device at PATH\n"
		   "                 is currently mounted and that any data files get written to the\n"
		   "                 same device.\n");
#endif
	printf("  -d PATH, --datadir PATH\n"
		   "                 Store data files in the given folder (must be unique for each\n");
	printf("                 fdbserver instance on a given machine).\n");
	printf("  -L PATH, --logdir PATH\n"
		   "                 Store log files in the given folder (default is `.').\n");
	printf("  --logsize SIZE Roll over to a new log file after the current log file\n"
		   "                 exceeds SIZE bytes. The default value is 10MiB.\n");
	printf("  --maxlogs SIZE, --maxlogssize SIZE\n"
		   "                 Delete the oldest log file when the total size of all log\n"
		   "                 files exceeds SIZE bytes. If set to 0, old log files will not\n"
		   "                 be deleted. The default value is 100MiB.\n");
	printf("  --loggroup LOG_GROUP\n"
	       "                 Sets the LogGroup field with the specified value for all\n"
	       "                 events in the trace output (defaults to `default').\n");
	printf("  --trace_format FORMAT\n"
	       "                 Select the format of the log files. xml (the default) and json\n"
	       "                 are supported.\n");
	printf("  -i ID, --machine_id ID\n"
	       "                 Machine and zone identifier key (up to 16 hex characters).\n"
	       "                 Defaults to a random value shared by all fdbserver processes\n"
	       "                 on this machine.\n");
	printf("  -a ID, --datacenter_id ID\n"
		   "                 Data center identifier key (up to 16 hex characters).\n");
	printf("  --locality_LOCALITYKEY LOCALITYVALUE\n"
	       "                 Define a locality key. LOCALITYKEY is case-insensitive though\n"
	       "                 LOCALITYVALUE is not.\n");
	printf("  -m SIZE, --memory SIZE\n"
	       "                 Memory limit. The default value is 8GiB. When specified\n"
	       "                 without a unit, MiB is assumed.\n");
	printf("  -M SIZE, --storage_memory SIZE\n"
	       "                 Maximum amount of memory used for storage. The default\n"
	       "                 value is 1GiB. When specified without a unit, MB is\n"
	       "                 assumed.\n");
	printf("  --cache_memory SIZE\n"
	       "                 The amount of memory to use for caching disk pages.\n"
	       "                 The default value is 2GiB. When specified without a unit,\n"
	       "                 MiB is assumed.\n");
	printf("  -c CLASS, --class CLASS\n"
		   "                 Machine class (valid options are storage, transaction,\n"
		   "                 resolution, proxy, master, test, unset, stateless, log, router,\n"
		   "                 and cluster_controller).\n");
#ifndef TLS_DISABLED
	printf(TLS_HELP);
#endif
	printf("  -v, --version  Print version information and exit.\n");
	printf("  -h, -?, --help Display this help and exit.\n");
	if( devhelp ) {
		printf("  -r ROLE, --role ROLE\n"
			   "                 Server role (valid options are fdbd, test, multitest,\n");
		printf("                 simulation, networktestclient, networktestserver, restore\n");
		printf("                 consistencycheck, kvfileintegritycheck, kvfilegeneratesums). The default is `fdbd'.\n");
#ifdef _WIN32
		printf("  -n, --newconsole\n"
			   "                 Create a new console.\n");
		printf("  -q, --no_dialog\n"
			   "                 Disable error dialog on crash.\n");
		printf("  --parentpid PID\n");
		printf("                 Specify a process after whose termination to exit.\n");
#endif
		printf("  -f TESTFILE, --testfile\n"
			   "                 Testfile to run, defaults to `tests/default.txt'.\n");
		printf("  -R, --restarting\n");
		printf("                 Restart a previous simulation that was cleanly shut down.\n");
		printf("  -s SEED, --seed SEED\n"
			   "                 Random seed.\n");
		printf("  -k KEY, --key KEY  Target key for search role.\n");
		printf("  --kvfile FILE  Input file (SQLite database file) for use by the 'kvfilegeneratesums' and 'kvfileintegritycheck' roles.\n");
		printf("  -b [on,off], --buggify [on,off]\n"
			   "                 Sets Buggify system state, defaults to `off'.\n");
		printf("  --crash        Crash on serious errors instead of continuing.\n");
		printf("  -N NETWORKIMPL, --network NETWORKIMPL\n"
			   "                 Select network implementation, `net2' (default),\n");
		printf("                 `net2-threadpool'.\n");
		printf("  --unbufferedout\n");
		printf("                 Do not buffer stdout and stderr.\n");
		printf("  --bufferedout\n");
		printf("                 Buffer stdout and stderr.\n");
		printf("  --traceclock CLOCKIMPL\n");
		printf("                 Select clock source for trace files, `now' (default) or\n");
		printf("                 `realtime'.\n");
		printf("  --num_testers NUM\n");
		printf("                 A multitester will wait for NUM testers before starting\n");
		printf("                 (defaults to 1).\n");
#ifdef __linux__
		printf("  --rsssize SIZE\n"
			   "                 Turns on automatic heap profiling when RSS memory size exceeds\n"
			   "                 the given threshold. fdbserver needs to be compiled with\n"
			   "                 USE_GPERFTOOLS flag in order to use this feature.\n");
#endif
		printf("  --testservers ADDRESSES\n");
		printf("                 The addresses of networktestservers\n");
		printf("                 specified as ADDRESS:PORT,ADDRESS:PORT...\n");
		printf("  --testonservers\n");
		printf("                 Testers are recruited on servers.\n");
		printf("  --metrics_cluster CONNFILE\n");
		printf("                 The cluster file designating where this process will\n");
		printf("                 store its metric data. By default metrics will be stored\n");
		printf("                 in the same database the process is participating in.\n");
		printf("  --metrics_prefix PREFIX\n");
		printf("                 The prefix where this process will store its metric data.\n");
		printf("                 Must be specified if using a different database for metrics.\n");
		printf("  --knob_KNOBNAME KNOBVALUE\n");
		printf("                 Changes a database knob. KNOBNAME should be lowercase.\n");
		printf("  --io_trust_seconds SECONDS\n");
		printf("                 Sets the time in seconds that a read or write operation is allowed to take\n"
		       "                 before timing out with an error. If an operation times out, all future\n"
		       "                 operations on that file will fail with an error as well. Only has an effect\n"
		       "                 when using AsyncFileKAIO in Linux.\n");
		printf("  --io_trust_warn_only\n");
		printf("                 Instead of failing when an I/O operation exceeds io_trust_seconds, just\n"
		       "                 log a warning to the trace log. Has no effect if io_trust_seconds is unspecified.\n");
	} else {
		printf("  --dev-help     Display developer-specific help and exit.\n");
	}

	printf("\n"
		   "SIZE parameters may use one of the multiplicative suffixes B=1, KB=10^3,\n"
		   "KiB=2^10, MB=10^6, MiB=2^20, GB=10^9, GiB=2^30, TB=10^12, or TiB=2^40.\n");
}

extern bool g_crashOnError;

#if defined(ALLOC_INSTRUMENTATION) || defined(ALLOC_INSTRUMENTATION_STDOUT)
	void* operator new (std::size_t size)  {
		void* p = malloc(size);
		if(!p)
			throw std::bad_alloc();
		recordAllocation( p, size );
		return p;
	}
	void operator delete (void* ptr) throw() {
		recordDeallocation( ptr );
		free( ptr );
	}

	//scalar, nothrow new and it matching delete
	void* operator new (std::size_t size,const std::nothrow_t&) throw() {
		void* p = malloc(size);
		recordAllocation( p, size );
		return p;
	}
	void operator delete (void* ptr, const std::nothrow_t&) throw() {
		recordDeallocation( ptr );
		free( ptr );
	}

	//array throwing new and matching delete[]
	void* operator new  [](std::size_t size) {
		void* p = malloc(size);
		if(!p)
			throw std::bad_alloc();
		recordAllocation( p, size );
		return p;
	}
	void operator delete[](void* ptr) throw() {
		recordDeallocation( ptr );
		free( ptr );
	}

	//array, nothrow new and matching delete[]
	void* operator new [](std::size_t size, const std::nothrow_t&) throw() {
		void* p = malloc(size);
		recordAllocation( p, size );
		return p;
	}
	void operator delete[](void* ptr, const std::nothrow_t&) throw() {
		recordDeallocation( ptr );
		free( ptr );
	}
#endif

Optional<bool> checkBuggifyOverride(const char *testFile) {
	std::ifstream ifs;
	ifs.open(testFile, std::ifstream::in);
	if (!ifs.good())
		return 0;

	std::string cline;

	while (ifs.good()) {
		getline(ifs, cline);
		std::string line = removeWhitespace(std::string(cline));
		if (!line.size() || line.find(';') == 0)
			continue;

		size_t found = line.find('=');
		if (found == std::string::npos)
			// hmmm, not good
			continue;
		std::string attrib = removeWhitespace(line.substr(0, found));
		std::string value = removeWhitespace(line.substr(found + 1));

		if (attrib == "buggify") {
			if( !strcmp( value.c_str(), "on" ) ) {
				ifs.close();
				return true;
			} else if( !strcmp( value.c_str(), "off" ) ) {
				ifs.close();
				return false;
			} else {
				fprintf(stderr, "ERROR: Unknown buggify override state `%s'\n", value.c_str());
				flushAndExit(FDB_EXIT_ERROR);
			}
		}
	}

	ifs.close();
	return Optional<bool>();
}

// Takes a vector of public and listen address strings given via command line, and returns vector of NetworkAddress objects.
std::pair<NetworkAddressList, NetworkAddressList> buildNetworkAddresses(const ClusterConnectionFile& connectionFile,
                                                                        const vector<std::string>& publicAddressStrs,
                                                                        vector<std::string>& listenAddressStrs) {
	if (listenAddressStrs.size() > 0 && publicAddressStrs.size() != listenAddressStrs.size()) {
		fprintf(stderr,
		        "ERROR: Listen addresses (if provided) should be equal to the number of public addresses in order.\n");
		flushAndExit(FDB_EXIT_ERROR);
	}
	listenAddressStrs.resize(publicAddressStrs.size(), "public");

	if (publicAddressStrs.size() > 2) {
		fprintf(stderr, "ERROR: maximum 2 public/listen addresses are allowed\n");
		flushAndExit(FDB_EXIT_ERROR);
	}

	NetworkAddressList publicNetworkAddresses;
	NetworkAddressList listenNetworkAddresses;

	auto& coordinators = connectionFile.getConnectionString().coordinators();
	ASSERT(coordinators.size() > 0);

	for (int ii = 0; ii < publicAddressStrs.size(); ++ii) {
		const std::string& publicAddressStr = publicAddressStrs[ii];
		bool autoPublicAddress = StringRef(publicAddressStr).startsWith(LiteralStringRef("auto:"));
		NetworkAddress currentPublicAddress;
		if (autoPublicAddress) {
			try {
				const NetworkAddress& parsedAddress = NetworkAddress::parse("0.0.0.0:" + publicAddressStr.substr(5));
				const IPAddress publicIP = determinePublicIPAutomatically(connectionFile.getConnectionString());
				currentPublicAddress = NetworkAddress(publicIP, parsedAddress.port, true,  parsedAddress.isTLS());
			} catch (Error& e) {
				fprintf(stderr, "ERROR: could not determine public address automatically from `%s': %s\n", publicAddressStr.c_str(), e.what());
				throw;
			}
		} else {
			try {
				currentPublicAddress = NetworkAddress::parse(publicAddressStr);
			} catch (Error&) {
				fprintf(stderr, "ERROR: Could not parse network address `%s' (specify as IP_ADDRESS:PORT)\n", publicAddressStr.c_str());
				throw;
			}
		}

		if(ii == 0) {
			publicNetworkAddresses.address = currentPublicAddress;
		} else {
			publicNetworkAddresses.secondaryAddress = currentPublicAddress;
		}

		if (!currentPublicAddress.isValid()) {
			fprintf(stderr, "ERROR: %s is not a valid IP address\n", currentPublicAddress.toString().c_str());
			flushAndExit(FDB_EXIT_ERROR);
		}

		const std::string& listenAddressStr = listenAddressStrs[ii];
		NetworkAddress currentListenAddress;
		if (listenAddressStr == "public") {
			currentListenAddress = currentPublicAddress;
		} else {
			try {
				currentListenAddress = NetworkAddress::parse(listenAddressStr);
			} catch (Error&) {
				fprintf(stderr, "ERROR: Could not parse network address `%s' (specify as IP_ADDRESS:PORT)\n", listenAddressStr.c_str());
				throw;
			}

			if (currentListenAddress.isTLS() != currentPublicAddress.isTLS()) {
				fprintf(stderr,
				        "ERROR: TLS state of listen address: %s is not equal to the TLS state of public address: %s.\n",
				        listenAddressStr.c_str(), publicAddressStr.c_str());
				flushAndExit(FDB_EXIT_ERROR);
			}
		}

		if(ii == 0) {
			listenNetworkAddresses.address = currentListenAddress;
		} else {
			listenNetworkAddresses.secondaryAddress = currentListenAddress;
		}

		bool hasSameCoord =
		    std::all_of(coordinators.begin(), coordinators.end(), [&](const NetworkAddress& address) {
			    if (address.ip == currentPublicAddress.ip && address.port == currentPublicAddress.port) {
				    return address.isTLS() == currentPublicAddress.isTLS();
			    }
			    return true;
		    });
		if (!hasSameCoord) {
			fprintf(stderr, "ERROR: TLS state of public address %s does not match in coordinator list.\n",
			        publicAddressStr.c_str());
			flushAndExit(FDB_EXIT_ERROR);
		}
	}

	if (publicNetworkAddresses.secondaryAddress.present() && publicNetworkAddresses.address.isTLS() == publicNetworkAddresses.secondaryAddress.get().isTLS()) {
		fprintf(stderr, "ERROR: only one public address of each TLS state is allowed.\n");
		flushAndExit(FDB_EXIT_ERROR);
	}

	return std::make_pair(publicNetworkAddresses, listenNetworkAddresses);
}

// moves files from 'dirSrc' to 'dirToMove' if their name contains 'role'
void restoreRoleFilesHelper(std::string dirSrc, std::string dirToMove, std::string role) {
	std::vector<std::string> returnFiles = platform::listFiles(dirSrc, "");
	for (const auto & fileEntry: returnFiles) {
		if (fileEntry != "fdb.cluster" && fileEntry.find(role) != std::string::npos) {
			//rename files
			TraceEvent("RenamingSnapFile")
				.detail("Oldname", dirSrc + "/" + fileEntry)
				.detail("Newname", dirToMove + "/" + fileEntry);
			renameFile(dirSrc + "/" + fileEntry, dirToMove + "/" + fileEntry);
		}
	}
}

namespace {
enum Role {
	ConsistencyCheck,
	CreateTemplateDatabase,
	DSLTest,
	FDBD,
	KVFileGenerateIOLogChecksums,
	KVFileIntegrityCheck,
	MultiTester,
	NetworkTestClient,
	NetworkTestServer,
	Restore,
	SearchMutations,
	Simulation,
	SkipListTest,
	Test,
	VersionedMapTest,
};
struct CLIOptions {
	std::string commandLine;
	std::string fileSystemPath, dataFolder, connFile, seedConnFile, seedConnString, logFolder = ".", metricsConnFile,
	                                                                                metricsPrefix;
	std::string logGroup = "default";
	uint64_t rollsize = TRACE_DEFAULT_ROLL_SIZE;
	uint64_t maxLogsSize = TRACE_DEFAULT_MAX_LOGS_SIZE;
	bool maxLogsSizeSet = false;
	int maxLogs = 0;
	bool maxLogsSet = false;

	Role role = FDBD;
	uint32_t randomSeed = platform::getRandomSeed();

	const char* testFile = "tests/default.txt";
	std::string kvFile;
	std::string testServersStr;
	std::string whitelistBinPaths;

	std::vector<std::string> publicAddressStrs, listenAddressStrs;
	NetworkAddressList publicAddresses, listenAddresses;

	const char* targetKey = NULL;
	uint64_t memLimit =
	    8LL << 30; // Nice to maintain the same default value for memLimit and SERVER_KNOBS->SERVER_MEM_LIMIT and
	               // SERVER_KNOBS->COMMIT_BATCHES_MEM_BYTES_HARD_LIMIT
	uint64_t storageMemLimit = 1LL << 30;
	bool buggifyEnabled = false, restarting = false;
	Optional<Standalone<StringRef>> zoneId;
	Optional<Standalone<StringRef>> dcId;
	ProcessClass processClass = ProcessClass(ProcessClass::UnsetClass, ProcessClass::CommandLineSource);
	bool useNet2 = true;
	bool useThreadPool = false;
	std::vector<std::pair<std::string, std::string>> knobs;
	LocalityData localities;
	int minTesterCount = 1;
	bool testOnServers = false;

	TLSConfig tlsConfig = TLSConfig(TLSEndpointType::SERVER);
	double fileIoTimeout = 0.0;
	bool fileIoWarnOnly = false;
	uint64_t rsssize = -1;
	std::vector<std::string> blobCredentials; // used for fast restore workers & backup workers
	const char* blobCredsFromENV = nullptr;

	Reference<ClusterConnectionFile> connectionFile;
	Standalone<StringRef> machineId;

	static CLIOptions parseArgs(int argc, char* argv[]) {
		CLIOptions opts;
		opts.parseArgsInternal(argc, argv);
		return opts;
	}

private:
	CLIOptions() = default;

	void parseArgsInternal(int argc, char* argv[]) {
		for (int a = 0; a < argc; a++) {
			if (a) commandLine += ' ';
			commandLine += argv[a];
		}

		CSimpleOpt args(argc, argv, g_rgOptions, SO_O_EXACT);

		if (argc == 1) {
			printUsage(argv[0], false);
			flushAndExit(FDB_EXIT_ERROR);
		}

		while (args.Next()) {
			if (args.LastError() == SO_ARG_INVALID_DATA) {
				fprintf(stderr, "ERROR: invalid argument to option `%s'\n", args.OptionText());
				printHelpTeaser(argv[0]);
				flushAndExit(FDB_EXIT_ERROR);
			}
			if (args.LastError() == SO_ARG_INVALID) {
				fprintf(stderr, "ERROR: argument given for option `%s'\n", args.OptionText());
				printHelpTeaser(argv[0]);
				flushAndExit(FDB_EXIT_ERROR);
			}
			if (args.LastError() == SO_ARG_MISSING) {
				fprintf(stderr, "ERROR: missing argument for option `%s'\n", args.OptionText());
				printHelpTeaser(argv[0]);
				flushAndExit(FDB_EXIT_ERROR);
			}
			if (args.LastError() == SO_OPT_INVALID) {
				fprintf(stderr, "ERROR: unknown option: `%s'\n", args.OptionText());
				printHelpTeaser(argv[0]);
				flushAndExit(FDB_EXIT_ERROR);
			}
			if (args.LastError() != SO_SUCCESS) {
				fprintf(stderr, "ERROR: error parsing options\n");
				printHelpTeaser(argv[0]);
				flushAndExit(FDB_EXIT_ERROR);
			}
			const char* sRole;
			Optional<uint64_t> ti;
			std::string argStr;
			std::vector<std::string> tmpStrings;

			switch (args.OptionId()) {
			case OPT_HELP:
				printUsage(argv[0], false);
				flushAndExit(FDB_EXIT_SUCCESS);
				break;
			case OPT_DEVHELP:
				printUsage(argv[0], true);
				flushAndExit(FDB_EXIT_SUCCESS);
				break;
			case OPT_KNOB: {
				std::string syn = args.OptionSyntax();
				if (!StringRef(syn).startsWith(LiteralStringRef("--knob_"))) {
					fprintf(stderr, "ERROR: unable to parse knob option '%s'\n", syn.c_str());
					flushAndExit(FDB_EXIT_ERROR);
				}
				syn = syn.substr(7);
				knobs.push_back(std::make_pair(syn, args.OptionArg()));
				break;
			}
			case OPT_LOCALITY: {
				std::string syn = args.OptionSyntax();
				if (!StringRef(syn).startsWith(LiteralStringRef("--locality_"))) {
					fprintf(stderr, "ERROR: unable to parse locality key '%s'\n", syn.c_str());
					flushAndExit(FDB_EXIT_ERROR);
				}
				syn = syn.substr(11);
				std::transform(syn.begin(), syn.end(), syn.begin(), ::tolower);
				localities.set(Standalone<StringRef>(syn), Standalone<StringRef>(std::string(args.OptionArg())));
				break;
			}
			case OPT_VERSION:
				printVersion();
				flushAndExit(FDB_EXIT_SUCCESS);
				break;
			case OPT_NOBUFSTDOUT:
				setvbuf(stdout, NULL, _IONBF, 0);
				setvbuf(stderr, NULL, _IONBF, 0);
				break;
			case OPT_BUFSTDOUTERR:
				setvbuf(stdout, NULL, _IOFBF, BUFSIZ);
				setvbuf(stderr, NULL, _IOFBF, BUFSIZ);
				break;
			case OPT_ROLE:
				sRole = args.OptionArg();
				if (!strcmp(sRole, "fdbd"))
					role = FDBD;
				else if (!strcmp(sRole, "simulation"))
					role = Simulation;
				else if (!strcmp(sRole, "test"))
					role = Test;
				else if (!strcmp(sRole, "multitest"))
					role = MultiTester;
				else if (!strcmp(sRole, "skiplisttest"))
					role = SkipListTest;
				else if (!strcmp(sRole, "search"))
					role = SearchMutations;
				else if (!strcmp(sRole, "dsltest"))
					role = DSLTest;
				else if (!strcmp(sRole, "versionedmaptest"))
					role = VersionedMapTest;
				else if (!strcmp(sRole, "createtemplatedb"))
					role = CreateTemplateDatabase;
				else if (!strcmp(sRole, "networktestclient"))
					role = NetworkTestClient;
				else if (!strcmp(sRole, "networktestserver"))
					role = NetworkTestServer;
				else if (!strcmp(sRole, "restore"))
					role = Restore;
				else if (!strcmp(sRole, "kvfileintegritycheck"))
					role = KVFileIntegrityCheck;
				else if (!strcmp(sRole, "kvfilegeneratesums"))
					role = KVFileGenerateIOLogChecksums;
				else if (!strcmp(sRole, "consistencycheck"))
					role = ConsistencyCheck;
				else {
					fprintf(stderr, "ERROR: Unknown role `%s'\n", sRole);
					printHelpTeaser(argv[0]);
					flushAndExit(FDB_EXIT_ERROR);
				}
				break;
			case OPT_PUBLICADDR:
				argStr = args.OptionArg();
				boost::split(tmpStrings, argStr, [](char c) { return c == ','; });
				publicAddressStrs.insert(publicAddressStrs.end(), tmpStrings.begin(), tmpStrings.end());
				break;
			case OPT_LISTEN:
				argStr = args.OptionArg();
				boost::split(tmpStrings, argStr, [](char c) { return c == ','; });
				listenAddressStrs.insert(listenAddressStrs.end(), tmpStrings.begin(), tmpStrings.end());
				break;
			case OPT_CONNFILE:
				connFile = args.OptionArg();
				break;
			case OPT_LOGGROUP:
				logGroup = args.OptionArg();
				break;
			case OPT_SEEDCONNFILE:
				seedConnFile = args.OptionArg();
				break;
			case OPT_SEEDCONNSTRING:
				seedConnString = args.OptionArg();
				break;
#ifdef __linux__
			case OPT_FILESYSTEM: {
				fileSystemPath = args.OptionArg();
				break;
			}
			case OPT_PROFILER_RSS_SIZE: {
				const char* a = args.OptionArg();
				char* end;
				rsssize = strtoull(a, &end, 10);
				if (*end) {
					fprintf(stderr, "ERROR: Unrecognized memory size `%s'\n", a);
					printHelpTeaser(argv[0]);
					flushAndExit(FDB_EXIT_ERROR);
				}
				break;
			}
#endif
			case OPT_DATAFOLDER:
				dataFolder = args.OptionArg();
				break;
			case OPT_LOGFOLDER:
				logFolder = args.OptionArg();
				break;
			case OPT_NETWORKIMPL: {
				const char* a = args.OptionArg();
				if (!strcmp(a, "net2"))
					useNet2 = true;
				else if (!strcmp(a, "net2-threadpool")) {
					useNet2 = true;
					useThreadPool = true;
				} else {
					fprintf(stderr, "ERROR: Unknown network implementation `%s'\n", a);
					printHelpTeaser(argv[0]);
					flushAndExit(FDB_EXIT_ERROR);
				}
				break;
			}
			case OPT_TRACECLOCK: {
				const char* a = args.OptionArg();
				if (!strcmp(a, "realtime")) g_trace_clock.store(TRACE_CLOCK_REALTIME);
				else if (!strcmp(a, "now")) g_trace_clock.store(TRACE_CLOCK_NOW);
				else {
					fprintf(stderr, "ERROR: Unknown clock source `%s'\n", a);
					printHelpTeaser(argv[0]);
					flushAndExit(FDB_EXIT_ERROR);
				}
				break;
			}
			case OPT_NUMTESTERS: {
				const char* a = args.OptionArg();
				if (!sscanf(a, "%d", &minTesterCount)) {
					fprintf(stderr, "ERROR: Could not parse numtesters `%s'\n", a);
					printHelpTeaser(argv[0]);
					flushAndExit(FDB_EXIT_ERROR);
				}
				break;
			}
			case OPT_ROLLSIZE: {
				const char* a = args.OptionArg();
				ti = parse_with_suffix(a);
				if (!ti.present()) {
					fprintf(stderr, "ERROR: Could not parse logsize `%s'\n", a);
					printHelpTeaser(argv[0]);
					flushAndExit(FDB_EXIT_ERROR);
				}
				rollsize = ti.get();
				break;
			}
			case OPT_MAXLOGSSIZE: {
				const char* a = args.OptionArg();
				ti = parse_with_suffix(a);
				if (!ti.present()) {
					fprintf(stderr, "ERROR: Could not parse maxlogssize `%s'\n", a);
					printHelpTeaser(argv[0]);
					flushAndExit(FDB_EXIT_ERROR);
				}
				maxLogsSize = ti.get();
				maxLogsSizeSet = true;
				break;
			}
			case OPT_MAXLOGS: {
				const char* a = args.OptionArg();
				char* end;
				maxLogs = strtoull(a, &end, 10);
				if (*end) {
					fprintf(stderr, "ERROR: Unrecognized maximum number of logs `%s'\n", a);
					printHelpTeaser(argv[0]);
					flushAndExit(FDB_EXIT_ERROR);
				}
				maxLogsSet = true;
				break;
			}
#ifdef _WIN32
			case OPT_PARENTPID: {
				auto pid_str = args.OptionArg();
				int parent_pid = atoi(pid_str);
				auto pHandle = OpenProcess(SYNCHRONIZE, FALSE, parent_pid);
				if (!pHandle) {
					TraceEvent("ParentProcessOpenError").GetLastError();
					fprintf(stderr, "Could not open parent process at pid %d (error %d)", parent_pid, GetLastError());
					throw platform_error();
				}
				startThread(&parentWatcher, pHandle);
				break;
			}
			case OPT_NEWCONSOLE:
				FreeConsole();
				AllocConsole();
				freopen("CONIN$", "rb", stdin);
				freopen("CONOUT$", "wb", stdout);
				freopen("CONOUT$", "wb", stderr);
				break;
			case OPT_NOBOX:
				SetErrorMode(SetErrorMode(0) | SEM_NOGPFAULTERRORBOX);
				break;
#else
			case OPT_PARENTPID: {
				auto pid_str = args.OptionArg();
				int* parent_pid = new (int);
				*parent_pid = atoi(pid_str);
				startThread(&parentWatcher, parent_pid);
				break;
			}
#endif
			case OPT_TESTFILE:
				testFile = args.OptionArg();
				break;
			case OPT_KVFILE:
				kvFile = args.OptionArg();
				break;
			case OPT_RESTARTING:
				restarting = true;
				break;
			case OPT_RANDOMSEED: {
				char* end;
				randomSeed = (uint32_t)strtoul(args.OptionArg(), &end, 0);
				if (*end) {
					fprintf(stderr, "ERROR: Could not parse random seed `%s'\n", args.OptionArg());
					printHelpTeaser(argv[0]);
					flushAndExit(FDB_EXIT_ERROR);
				}
				break;
			}
			case OPT_MACHINEID: {
				zoneId = std::string(args.OptionArg());
				break;
			}
			case OPT_DCID: {
				dcId = std::string(args.OptionArg());
				break;
			}
			case OPT_MACHINE_CLASS:
				sRole = args.OptionArg();
				processClass = ProcessClass(sRole, ProcessClass::CommandLineSource);
				if (processClass == ProcessClass::InvalidClass) {
					fprintf(stderr, "ERROR: Unknown machine class `%s'\n", sRole);
					printHelpTeaser(argv[0]);
					flushAndExit(FDB_EXIT_ERROR);
				}
				break;
			case OPT_KEY:
				targetKey = args.OptionArg();
				break;
			case OPT_MEMLIMIT:
				ti = parse_with_suffix(args.OptionArg(), "MiB");
				if (!ti.present()) {
					fprintf(stderr, "ERROR: Could not parse memory limit from `%s'\n", args.OptionArg());
					printHelpTeaser(argv[0]);
					flushAndExit(FDB_EXIT_ERROR);
				}
				memLimit = ti.get();
				break;
			case OPT_STORAGEMEMLIMIT:
				ti = parse_with_suffix(args.OptionArg(), "MB");
				if (!ti.present()) {
					fprintf(stderr, "ERROR: Could not parse storage memory limit from `%s'\n", args.OptionArg());
					printHelpTeaser(argv[0]);
					flushAndExit(FDB_EXIT_ERROR);
				}
				storageMemLimit = ti.get();
				break;
			case OPT_CACHEMEMLIMIT:
				ti = parse_with_suffix(args.OptionArg(), "MiB");
				if (!ti.present()) {
					fprintf(stderr, "ERROR: Could not parse cache memory limit from `%s'\n", args.OptionArg());
					printHelpTeaser(argv[0]);
					flushAndExit(FDB_EXIT_ERROR);
				}
				// SOMEDAY: ideally we'd have some better way to express that a knob should be elevated to formal
				// parameter
				knobs.push_back(std::make_pair(
				    "page_cache_4k",
				    format("%ld", ti.get() / 4096 * 4096))); // The cache holds 4K pages, so we can truncate this to the
				                                             // next smaller multiple of 4K.
				break;
			case OPT_BUGGIFY:
				if (!strcmp(args.OptionArg(), "on"))
					buggifyEnabled = true;
				else if (!strcmp(args.OptionArg(), "off"))
					buggifyEnabled = false;
				else {
					fprintf(stderr, "ERROR: Unknown buggify state `%s'\n", args.OptionArg());
					printHelpTeaser(argv[0]);
					flushAndExit(FDB_EXIT_ERROR);
				}
				break;
			case OPT_CRASHONERROR:
				g_crashOnError = true;
				break;
			case OPT_TESTSERVERS:
				testServersStr = args.OptionArg();
				break;
			case OPT_TEST_ON_SERVERS:
				testOnServers = true;
				break;
			case OPT_METRICSCONNFILE:
				metricsConnFile = args.OptionArg();
				break;
			case OPT_METRICSPREFIX:
				metricsPrefix = args.OptionArg();
				break;
			case OPT_IO_TRUST_SECONDS: {
				const char* a = args.OptionArg();
				if (!sscanf(a, "%lf", &fileIoTimeout)) {
					fprintf(stderr, "ERROR: Could not parse io_trust_seconds `%s'\n", a);
					printHelpTeaser(argv[0]);
					flushAndExit(FDB_EXIT_ERROR);
				}
				break;
			}
			case OPT_IO_TRUST_WARN_ONLY:
				fileIoWarnOnly = true;
				break;
			case OPT_TRACE_FORMAT:
				if (!selectTraceFormatter(args.OptionArg())) {
					fprintf(stderr, "WARNING: Unrecognized trace format `%s'\n", args.OptionArg());
				}
				break;
			case OPT_WHITELIST_BINPATH:
				whitelistBinPaths = args.OptionArg();
				break;
			case OPT_BLOB_CREDENTIAL_FILE:
				// Add blob credential following backup agent example
				blobCredentials.push_back(args.OptionArg());
				printf("blob credential file:%s\n", blobCredentials.back().c_str());

				blobCredsFromENV = getenv("FDB_BLOB_CREDENTIALS");
				if (blobCredsFromENV != nullptr) {
					fprintf(stderr, "[WARNING] Set blob credetial via env variable is not tested yet\n");
					TraceEvent(SevError, "FastRestoreGetBlobCredentialFile")
					    .detail("Reason", "Set blob credetial via env variable is not tested yet");
					StringRef t((uint8_t*)blobCredsFromENV, strlen(blobCredsFromENV));
					do {
						StringRef file = t.eat(":");
						if (file.size() != 0) {
							blobCredentials.push_back(file.toString());
						}
					} while (t.size() != 0);
				}
				break;

#ifndef TLS_DISABLED
			case TLSConfig::OPT_TLS_PLUGIN:
				args.OptionArg();
				break;
			case TLSConfig::OPT_TLS_CERTIFICATES:
				tlsConfig.setCertificatePath(args.OptionArg());
				break;
			case TLSConfig::OPT_TLS_PASSWORD:
				tlsConfig.setPassword(args.OptionArg());
				break;
			case TLSConfig::OPT_TLS_CA_FILE:
				tlsConfig.setCAPath(args.OptionArg());
				break;
			case TLSConfig::OPT_TLS_KEY:
				tlsConfig.setKeyPath(args.OptionArg());
				break;
			case TLSConfig::OPT_TLS_VERIFY_PEERS:
				tlsConfig.addVerifyPeers(args.OptionArg());
				break;
#endif
			}
		}

		if (seedConnString.length() && seedConnFile.length()) {
			fprintf(stderr, "%s\n",
			        "--seed_cluster_file and --seed_connection_string may not both be specified at once.");
			flushAndExit(FDB_EXIT_ERROR);
		}

		bool seedSpecified = seedConnFile.length() || seedConnString.length();

		if (seedSpecified && !connFile.length()) {
			fprintf(stderr, "%s\n",
			        "If -seed_cluster_file or --seed_connection_string is specified, -C must be specified as well.");
			flushAndExit(FDB_EXIT_ERROR);
		}

		if (metricsConnFile == connFile) metricsConnFile = "";

		if (metricsConnFile != "" && metricsPrefix == "") {
			fprintf(stderr, "If a metrics cluster file is specified, a metrics prefix is required.\n");
			flushAndExit(FDB_EXIT_ERROR);
		}

		bool autoPublicAddress =
		    std::any_of(publicAddressStrs.begin(), publicAddressStrs.end(),
		                [](const std::string& addr) { return StringRef(addr).startsWith(LiteralStringRef("auto:")); });
		if ((role != Simulation && role != CreateTemplateDatabase && role != KVFileIntegrityCheck &&
		     role != KVFileGenerateIOLogChecksums) ||
		    autoPublicAddress) {

			if (seedSpecified && !fileExists(connFile)) {
				std::string connectionString = seedConnString.length() ? seedConnString : "";
				ClusterConnectionString ccs;
				if (seedConnFile.length()) {
					try {
						connectionString = readFileBytes(seedConnFile, MAX_CLUSTER_FILE_BYTES);
					} catch (Error& e) {
						fprintf(stderr, "%s\n",
						        ClusterConnectionFile::getErrorString(std::make_pair(seedConnFile, false), e).c_str());
						throw;
					}
				}

				try {
					ccs = ClusterConnectionString(connectionString);
				} catch (Error& e) {
					fprintf(stderr, "%s\n", ClusterConnectionString::getErrorString(connectionString, e).c_str());
					throw;
				}
				connectionFile = Reference<ClusterConnectionFile>(new ClusterConnectionFile(connFile, ccs));
			} else {
				std::pair<std::string, bool> resolvedClusterFile;
				try {
					resolvedClusterFile = ClusterConnectionFile::lookupClusterFileName(connFile);
					connectionFile =
					    Reference<ClusterConnectionFile>(new ClusterConnectionFile(resolvedClusterFile.first));
				} catch (Error& e) {
					fprintf(stderr, "%s\n", ClusterConnectionFile::getErrorString(resolvedClusterFile, e).c_str());
					throw;
				}
			}

			// failmon?
		}

		try {
			if (!publicAddressStrs.empty()) {
				std::tie(publicAddresses, listenAddresses) =
				    buildNetworkAddresses(*connectionFile, publicAddressStrs, listenAddressStrs);
			}
		} catch (Error&) {
			printHelpTeaser(argv[0]);
			flushAndExit(FDB_EXIT_ERROR);
		}

		if (role == ConsistencyCheck) {
			if (!publicAddressStrs.empty()) {
				fprintf(stderr, "ERROR: Public address cannot be specified for consistency check processes\n");
				printHelpTeaser(argv[0]);
				flushAndExit(FDB_EXIT_ERROR);
			}
			auto publicIP = determinePublicIPAutomatically(connectionFile->getConnectionString());
			publicAddresses.address = NetworkAddress(publicIP, ::getpid());
		}

		if (role == Simulation) {
			Optional<bool> buggifyOverride = checkBuggifyOverride(testFile);
			if (buggifyOverride.present()) buggifyEnabled = buggifyOverride.get();
		}

		if (role == SearchMutations && !targetKey) {
			fprintf(stderr, "ERROR: please specify a target key\n");
			printHelpTeaser(argv[0]);
			flushAndExit(FDB_EXIT_ERROR);
		}

		if (role == NetworkTestClient && !testServersStr.size()) {
			fprintf(stderr, "ERROR: please specify --testservers\n");
			printHelpTeaser(argv[0]);
			flushAndExit(FDB_EXIT_ERROR);
		}

		// Interpret legacy "maxLogs" option in the most sensible and unsurprising way we can while eliminating its code
		// path
		if (maxLogsSet) {
			if (maxLogsSizeSet) {
				// This is the case where both options are set and we must deconflict.
				auto maxLogsAsSize = maxLogs * rollsize;

				// If either was unlimited, then the safe option here is to take the larger one.
				//  This means that is one of the two options specified a limited amount of logging
				//  then the option that specified "unlimited" will be ignored.
				if (maxLogsSize == 0 || maxLogs == 0)
					maxLogsSize = std::max(maxLogsSize, maxLogsAsSize);
				else
					maxLogsSize = std::min(maxLogsSize, maxLogs * rollsize);
			} else {
				maxLogsSize = maxLogs * rollsize;
			}
		}
		machineId = getSharedMemoryMachineId().toString();
		if (!localities.isPresent(LocalityData::keyZoneId))
			localities.set(LocalityData::keyZoneId, zoneId.present() ? zoneId : machineId);

		if (!localities.isPresent(LocalityData::keyMachineId))
			localities.set(LocalityData::keyMachineId, zoneId.present() ? zoneId : machineId);

		if (!localities.isPresent(LocalityData::keyDcId) && dcId.present()) localities.set(LocalityData::keyDcId, dcId);
	}
};
} // namespace

int main(int argc, char* argv[]) {
	try {
		platformInit();

#ifdef ALLOC_INSTRUMENTATION
		g_extra_memory = new uint8_t[1000000];
#endif
		registerCrashHandler();

		// Set default of line buffering standard out and error
		setvbuf(stdout, NULL, _IOLBF, BUFSIZ);
		setvbuf(stderr, NULL, _IOLBF, BUFSIZ);

		// Enables profiling on this thread (but does not start it)
		registerThreadForProfiling();

#ifdef _WIN32
		// Windows needs a gentle nudge to format floats correctly
		//_set_output_format(_TWO_DIGIT_EXPONENT);
#endif

		const auto opts = CLIOptions::parseArgs(argc, argv);
		const auto role = opts.role;

		if (role == Simulation) printf("Random seed is %u...\n", opts.randomSeed);

		if (opts.zoneId.present())
			printf("ZoneId set to %s, dcId to %s\n", printable(opts.zoneId).c_str(), printable(opts.dcId).c_str());

		setThreadLocalDeterministicRandomSeed(opts.randomSeed);

		enableBuggify(opts.buggifyEnabled, BuggifyType::General);

		delete FLOW_KNOBS;
		delete SERVER_KNOBS;
		delete CLIENT_KNOBS;
<<<<<<< HEAD
		FlowKnobs* flowKnobs = new FlowKnobs;
		ClientKnobs* clientKnobs = new ClientKnobs;
		ServerKnobs* serverKnobs = new ServerKnobs;
=======
		FLOW_KNOBS = nullptr;
		SERVER_KNOBS = nullptr;
		CLIENT_KNOBS = nullptr;
		FlowKnobs* flowKnobs = new FlowKnobs(true, role == Simulation);
		ClientKnobs* clientKnobs = new ClientKnobs(true);
		ServerKnobs* serverKnobs = new ServerKnobs(true, clientKnobs, role == Simulation);
>>>>>>> 6b1b127e
		FLOW_KNOBS = flowKnobs;
		SERVER_KNOBS = serverKnobs;
		CLIENT_KNOBS = clientKnobs;

		if (!serverKnobs->setKnob("log_directory", opts.logFolder)) ASSERT(false);
		if (role != Simulation) {
			if (!serverKnobs->setKnob("commit_batches_mem_bytes_hard_limit", std::to_string(opts.memLimit)))
				ASSERT(false);
		}
		for (auto k = opts.knobs.begin(); k != opts.knobs.end(); ++k) {
			try {
				if (!flowKnobs->setKnob( k->first, k->second ) &&
					!clientKnobs->setKnob( k->first, k->second ) &&
					!serverKnobs->setKnob( k->first, k->second ))
				{
					fprintf(stderr, "WARNING: Unrecognized knob option '%s'\n", k->first.c_str());
					TraceEvent(SevWarnAlways, "UnrecognizedKnobOption").detail("Knob", printable(k->first));
				}
			} catch (Error& e) {
				if (e.code() == error_code_invalid_option_value) {
					fprintf(stderr, "WARNING: Invalid value '%s' for knob option '%s'\n", k->second.c_str(), k->first.c_str());
					TraceEvent(SevWarnAlways, "InvalidKnobValue").detail("Knob", printable(k->first)).detail("Value", printable(k->second));
				} else {
					fprintf(stderr, "ERROR: Failed to set knob option '%s': %s\n", k->first.c_str(), e.what());
					TraceEvent(SevError, "FailedToSetKnob").detail("Knob", printable(k->first)).detail("Value", printable(k->second)).error(e);
					throw;
				}
			}
		}
		if (!serverKnobs->setKnob("server_mem_limit", std::to_string(opts.memLimit))) ASSERT(false);

		// Reinitialize knobs in order to update knobs that are dependent on explicitly set knobs
		flowKnobs->initialize(true, role == Simulation);
		clientKnobs->initialize(true);
		serverKnobs->initialize(true, clientKnobs, role == Simulation);

		// evictionPolicyStringToEnum will throw an exception if the string is not recognized as a valid
		EvictablePageCache::evictionPolicyStringToEnum(flowKnobs->CACHE_EVICTION_POLICY);

		if (opts.memLimit <= FLOW_KNOBS->PAGE_CACHE_4K) {
			fprintf(stderr, "ERROR: --memory has to be larger than --cache_memory\n");
			flushAndExit(FDB_EXIT_ERROR);
		}

		if (role == SkipListTest) {
			skipListTest();
			flushAndExit(FDB_EXIT_SUCCESS);
		}

		if (role == DSLTest) {
			dsltest();
			flushAndExit(FDB_EXIT_SUCCESS);
		}

		if (role == VersionedMapTest) {
			versionedMapTest();
			flushAndExit(FDB_EXIT_SUCCESS);
		}

		// Initialize the thread pool
		CoroThreadPool::init();
		// Ordinarily, this is done when the network is run. However, network thread should be set before TraceEvents are logged. This thread will eventually run the network, so call it now.
		TraceEvent::setNetworkThread();

		std::vector<Future<Void>> listenErrors;

		if (role == Simulation || role == CreateTemplateDatabase) {
			//startOldSimulator();
			startNewSimulator();
			openTraceFile(NetworkAddress(), opts.rollsize, opts.maxLogsSize, opts.logFolder, "trace", opts.logGroup);
		} else {
			g_network = newNet2(opts.tlsConfig, opts.useThreadPool, true);
			g_network->addStopCallback( Net2FileSystem::stop );
			FlowTransport::createInstance(false, 1);

			const bool expectsPublicAddress = (role == FDBD || role == NetworkTestServer || role == Restore);
			if (opts.publicAddressStrs.empty()) {
				if (expectsPublicAddress) {
					fprintf(stderr, "ERROR: The -p or --public_address option is required\n");
					printHelpTeaser(argv[0]);
					flushAndExit(FDB_EXIT_ERROR);
				}
			}

			openTraceFile(opts.publicAddresses.address, opts.rollsize, opts.maxLogsSize, opts.logFolder, "trace",
			              opts.logGroup);
			g_network->initTLS();

			if (expectsPublicAddress) {
				for (int ii = 0; ii < (opts.publicAddresses.secondaryAddress.present() ? 2 : 1); ++ii) {
					const NetworkAddress& publicAddress =
					    ii == 0 ? opts.publicAddresses.address : opts.publicAddresses.secondaryAddress.get();
					const NetworkAddress& listenAddress =
					    ii == 0 ? opts.listenAddresses.address : opts.listenAddresses.secondaryAddress.get();
					try {
						const Future<Void>& errorF = FlowTransport::transport().bind(publicAddress, listenAddress);
						listenErrors.push_back(errorF);
						if (errorF.isReady()) errorF.get();
					} catch (Error& e) {
						TraceEvent("BindError").error(e);
						fprintf(stderr, "Error initializing networking with public address %s and listen address %s (%s)\n",
								publicAddress.toString().c_str(), listenAddress.toString().c_str(), e.what());
						printHelpTeaser(argv[0]);
						flushAndExit(FDB_EXIT_ERROR);
					}
				}
			}

			// Use a negative ioTimeout to indicate warn-only
			Net2FileSystem::newFileSystem(opts.fileIoWarnOnly ? -opts.fileIoTimeout : opts.fileIoTimeout,
			                              opts.fileSystemPath);
			g_network->initMetrics();
			FlowTransport::transport().initMetrics();
			initTraceEventMetrics();
		}

		double start = timer(), startNow = now();

		std::string cwd = "<unknown>";
		try {
			cwd = platform::getWorkingDirectory();
		} catch(Error &e) {
			// Allow for platform error by rethrowing all _other_ errors
			if( e.code() != error_code_platform_error )
				throw;
		}

		TraceEvent("ProgramStart")
		    .setMaxEventLength(12000)
		    .detail("RandomSeed", opts.randomSeed)
		    .detail("SourceVersion", getSourceVersion())
		    .detail("Version", FDB_VT_VERSION)
		    .detail("PackageName", FDB_VT_PACKAGE_NAME)
		    .detail("FileSystem", opts.fileSystemPath)
		    .detail("DataFolder", opts.dataFolder)
		    .detail("WorkingDirectory", cwd)
		    .detail("ClusterFile", opts.connectionFile ? opts.connectionFile->getFilename().c_str() : "")
		    .detail("ConnectionString",
		            opts.connectionFile ? opts.connectionFile->getConnectionString().toString() : "")
		    .detailf("ActualTime", "%lld", DEBUG_DETERMINISM ? 0 : time(NULL))
		    .setMaxFieldLength(10000)
		    .detail("CommandLine", opts.commandLine)
		    .setMaxFieldLength(0)
		    .detail("BuggifyEnabled", opts.buggifyEnabled)
		    .detail("MemoryLimit", opts.memLimit)
		    .trackLatest("ProgramStart");

		// Test for TraceEvent length limits
		/*std::string foo(4096, 'x');
		TraceEvent("TooLongDetail").detail("Contents", foo);

		TraceEvent("TooLongEvent")
			.detail("Contents1", foo)
			.detail("Contents2", foo)
			.detail("Contents3", foo)
			.detail("Contents4", foo)
			.detail("Contents5", foo)
			.detail("Contents6", foo)
			.detail("Contents7", foo)
			.detail("Contents8", foo)
			.detail("ExtraTest", 1776);*/

		Error::init();
		std::set_new_handler( &platform::outOfMemory );
		setMemoryQuota(opts.memLimit);

		Future<Optional<Void>> f;

		if (role == Simulation) {
			TraceEvent("Simulation").detail("TestFile", opts.testFile);

			auto histogramReportActor = histogramReport();

			clientKnobs->trace();
			flowKnobs->trace();
			serverKnobs->trace();

			auto dataFolder = opts.dataFolder.size() ? opts.dataFolder : "simfdb";
			std::vector<std::string> directories = platform::listDirectories( dataFolder );
			for(int i = 0; i < directories.size(); i++)
				if (directories[i].size() != 32 && directories[i] != "." && directories[i] != ".." &&
				    directories[i] != "backups" && directories[i].find("snap") == std::string::npos) {
					TraceEvent(SevError, "IncompatibleDirectoryFound")
					    .detail("DataFolder", dataFolder)
					    .detail("SuspiciousFile", directories[i]);
					fprintf(stderr, "ERROR: Data folder `%s' had non fdb file `%s'; please use clean, fdb-only folder\n", dataFolder.c_str(), directories[i].c_str());
					flushAndExit(FDB_EXIT_ERROR);
				}
			std::vector<std::string> files = platform::listFiles( dataFolder );
			if ((files.size() > 1 || (files.size() == 1 && files[0] != "restartInfo.ini")) && !opts.restarting) {
				TraceEvent(SevError, "IncompatibleFileFound").detail("DataFolder", dataFolder);
				fprintf(stderr, "ERROR: Data folder `%s' is non-empty; please use clean, fdb-only folder\n", dataFolder.c_str());
				flushAndExit(FDB_EXIT_ERROR);
			} else if (files.empty() && opts.restarting) {
				TraceEvent(SevWarnAlways, "FileNotFound").detail("DataFolder", dataFolder);
				printf("ERROR: Data folder `%s' is empty, but restarting option selected. Run Phase 1 test first\n", dataFolder.c_str());
				flushAndExit(FDB_EXIT_ERROR);
			}

			int isRestoring = 0;
			if (!opts.restarting) {
				platform::eraseDirectoryRecursive( dataFolder );
				platform::createDirectory( dataFolder );
			} else {
				CSimpleIni ini;
				ini.SetUnicode();
				std::string absDataFolder = abspath(dataFolder);
				ini.LoadFile(joinPath(absDataFolder, "restartInfo.ini").c_str());
				int backupFailed = true;
				const char* isRestoringStr = ini.GetValue("RESTORE", "isRestoring", NULL);
				if (isRestoringStr) {
					isRestoring = atoi(isRestoringStr);
					const char* backupFailedStr = ini.GetValue("RESTORE", "BackupFailed", NULL);
					if (isRestoring && backupFailedStr) {
						backupFailed = atoi(backupFailedStr);
					}
				}
				if (isRestoring && !backupFailed) {
					std::vector<std::string> returnList;
					std::string ext = "";
					returnList = platform::listDirectories(absDataFolder);
					std::string snapStr = ini.GetValue("RESTORE", "RestoreSnapUID");

					TraceEvent("RestoringDataFolder").detail("DataFolder", absDataFolder);
					TraceEvent("RestoreSnapUID").detail("UID", snapStr);

					// delete all files (except fdb.cluster) in non-snap directories
					for (const auto & dirEntry : returnList) {
						if (dirEntry == "." || dirEntry == "..") {
							continue;
						}
						if (dirEntry.find(snapStr) != std::string::npos) {
							continue;
						}

						std::string childf = absDataFolder + "/" + dirEntry;
						std::vector<std::string> returnFiles = platform::listFiles(childf, ext);
						for (const auto & fileEntry : returnFiles) {
							if (fileEntry != "fdb.cluster" && fileEntry != "fitness") {
								TraceEvent("DeletingNonSnapfiles")
									.detail("FileBeingDeleted", childf + "/" + fileEntry);
								deleteFile(childf + "/" + fileEntry);
							}
						}
					}
					// cleanup unwanted and partial directories
					for (const auto & dirEntry : returnList) {
						if (dirEntry == "." || dirEntry == "..") {
							continue;
						}
						std::string dirSrc = absDataFolder + "/" + dirEntry;
						// delete snap directories which are not part of restoreSnapUID
						if (dirEntry.find(snapStr) == std::string::npos) {
							if (dirEntry.find("snap") != std::string::npos) {
								platform::eraseDirectoryRecursive(dirSrc);
							}
							continue;
						}
						// remove empty/partial snap directories
						std::vector<std::string> childrenList = platform::listFiles(dirSrc);
						if (childrenList.size() == 0) {
							TraceEvent("RemovingEmptySnapDirectory").detail("DirBeingDeleted", dirSrc);
							platform::eraseDirectoryRecursive(dirSrc);
							continue;
						}
					}
					// move snapshotted files to appropriate locations
					for (const auto & dirEntry : returnList) {
						if (dirEntry == "." || dirEntry == "..") {
							continue;
						}
						std::string dirSrc = absDataFolder + "/" + dirEntry;
						std::string origDir = dirEntry.substr(0, 32);
						std::string dirToMove = absDataFolder + "/" + origDir;
						if ((dirEntry.find("snap") != std::string::npos) &&
							(dirEntry.find("tlog") != std::string::npos)) {
							// restore tlog files
							restoreRoleFilesHelper(dirSrc, dirToMove, "log");
						} else if ((dirEntry.find("snap") != std::string::npos) &&
									(dirEntry.find("storage") != std::string::npos)) {
							// restore storage files
							restoreRoleFilesHelper(dirSrc, dirToMove, "storage");
						} else if ((dirEntry.find("snap") != std::string::npos) &&
									(dirEntry.find("coord") != std::string::npos)) {
							// restore coordinator files
							restoreRoleFilesHelper(dirSrc, dirToMove, "coordination");
						}
					}
				}
			}
			setupAndRun(dataFolder, opts.testFile, opts.restarting, (isRestoring >= 1), opts.whitelistBinPaths);
			g_simulator.run();
		} else if (role == FDBD) {
			// Update the global blob credential files list so that both fast
			// restore workers and backup workers can access blob storage.
			std::vector<std::string>* pFiles =
			    (std::vector<std::string>*)g_network->global(INetwork::enBlobCredentialFiles);
			if (pFiles != nullptr) {
				for (auto& f : opts.blobCredentials) {
					pFiles->push_back(f);
				}
			}

			// Call fast restore for the class FastRestoreClass. This is a short-cut to run fast restore in circus
			if (opts.processClass == ProcessClass::FastRestoreClass) {
				printf("Run as fast restore worker\n");
				ASSERT(opts.connectionFile);
				auto dataFolder = opts.dataFolder;
				if (!dataFolder.size())
					dataFolder = format("fdb/%d/", opts.publicAddresses.address.port); // SOMEDAY: Better default

				vector<Future<Void>> actors(listenErrors.begin(), listenErrors.end());
				actors.push_back(restoreWorker(opts.connectionFile, opts.localities, dataFolder));
				f = stopAfter(waitForAll(actors));
				printf("Fast restore worker started\n");
				g_network->run();
				printf("g_network->run() done\n");
			} else { // Call fdbd roles in conventional way
				ASSERT(opts.connectionFile);

				setupRunLoopProfiler();

				auto dataFolder = opts.dataFolder;
				if (!dataFolder.size())
					dataFolder = format("fdb/%d/", opts.publicAddresses.address.port); // SOMEDAY: Better default

				vector<Future<Void>> actors(listenErrors.begin(), listenErrors.end());
				actors.push_back(fdbd(opts.connectionFile, opts.localities, opts.processClass, dataFolder, dataFolder,
				                      opts.storageMemLimit, opts.metricsConnFile, opts.metricsPrefix, opts.rsssize,
				                      opts.whitelistBinPaths));
				actors.push_back(histogramReport());
				// actors.push_back( recurring( []{}, .001 ) );  // for ASIO latency measurement

				f = stopAfter(waitForAll(actors));
				g_network->run();
			}
		} else if (role == MultiTester) {
			setupRunLoopProfiler();
			f = stopAfter(runTests(opts.connectionFile, TEST_TYPE_FROM_FILE,
			                       opts.testOnServers ? TEST_ON_SERVERS : TEST_ON_TESTERS, opts.minTesterCount,
			                       opts.testFile, StringRef(), opts.localities));
			g_network->run();
		} else if (role == Test) {
			setupRunLoopProfiler();
			auto m = startSystemMonitor(opts.dataFolder, opts.dcId, opts.zoneId, opts.zoneId);
			f = stopAfter(runTests(opts.connectionFile, TEST_TYPE_FROM_FILE, TEST_HERE, 1, opts.testFile, StringRef(),
			                       opts.localities));
			g_network->run();
		} else if (role == ConsistencyCheck) {
			setupRunLoopProfiler();

			auto m = startSystemMonitor(opts.dataFolder, opts.dcId, opts.zoneId, opts.zoneId);
			f = stopAfter(runTests(opts.connectionFile, TEST_TYPE_CONSISTENCY_CHECK, TEST_HERE, 1, opts.testFile,
			                       StringRef(), opts.localities));
			g_network->run();
		} else if (role == CreateTemplateDatabase) {
			createTemplateDatabase();
		} else if (role == NetworkTestClient) {
			f = stopAfter(networkTestClient(opts.testServersStr));
			g_network->run();
		} else if (role == NetworkTestServer) {
			f = stopAfter( networkTestServer() );
			g_network->run();
		} else if (role == Restore) {
			f = stopAfter(restoreWorker(opts.connectionFile, opts.localities, opts.dataFolder));
			g_network->run();
		} else if (role == KVFileIntegrityCheck) {
			f = stopAfter(KVFileCheck(opts.kvFile, true));
			g_network->run();
		} else if (role == KVFileGenerateIOLogChecksums) {
			Optional<Void> result;
			try {
				GenerateIOLogChecksumFile(opts.kvFile);
				result = Void();
			}
			catch(Error &e) {
				fprintf(stderr, "Fatal Error: %s\n", e.what());
			}

			f = result;
		}

		int rc = FDB_EXIT_SUCCESS;
		if(f.isValid() && f.isReady() && !f.isError() && !f.get().present()) {
			rc = FDB_EXIT_ERROR;
		}

		int unseed = noUnseed ? 0 : deterministicRandom()->randomInt(0, 100001);
		TraceEvent("ElapsedTime").detail("SimTime", now()-startNow).detail("RealTime", timer()-start)
			.detail("RandomUnseed", unseed);

		if (role==Simulation){
			printf("Unseed: %d\n", unseed);
			printf("Elapsed: %f simsec, %f real seconds\n", now()-startNow, timer()-start);
		}

		//IFailureMonitor::failureMonitor().address_info.clear();

		// we should have shut down ALL actors associated with this machine; let's list all of the ones still live
		/*{
			auto living = Actor::all;
			printf("%d surviving actors:\n", living.size());
			for(auto a = living.begin(); a != living.end(); ++a)
				printf("  #%lld %s %p\n", (*a)->creationIndex, (*a)->getName(), (*a));
		}

		{
			auto living = DatabaseContext::all;
			printf("%d surviving DatabaseContexts:\n", living.size());
			for(auto a = living.begin(); a != living.end(); ++a)
				printf("  #%lld %p\n", (*a)->creationIndex, (*a));
		}

		{
			auto living = TransactionData::all;
			printf("%d surviving TransactionData(s):\n", living.size());
			for(auto a = living.begin(); a != living.end(); ++a)
				printf("  #%lld %p\n", (*a)->creationIndex, (*a));
		}*/

		/*cout << Actor::allActors.size() << " surviving actors:" << endl;
		std::map<std::string,int> actorCount;
		for(int i=0; i<Actor::allActors.size(); i++)
			++actorCount[Actor::allActors[i]->getName()];
		for(auto i = actorCount.rbegin(); !(i == actorCount.rend()); ++i)
			cout << "  " << i->second << " " << i->first << endl;*/
		//	cout << "  " << Actor::allActors[i]->getName() << endl;

		int total = 0;
		for(auto i = Error::errorCounts().begin(); i != Error::errorCounts().end(); ++i)
			total += i->second;
		if (total)
			printf("%d errors:\n", total);
		for(auto i = Error::errorCounts().begin(); i != Error::errorCounts().end(); ++i)
			if (i->second > 0)
				printf("  %d: %d %s\n", i->second, i->first, Error::fromCode(i->first).what());

		if (&g_simulator == g_network) {
			auto processes = g_simulator.getAllProcesses();
			for(auto i = processes.begin(); i != processes.end(); ++i)
				printf("%s %s: %0.3f Mclocks\n", (*i)->name, (*i)->address.toString().c_str(), (*i)->cpuTicks / 1e6);
		}
		if (role == Simulation) {
			unsigned long sevErrorEventsLogged = TraceEvent::CountEventsLoggedAt(SevError);
			if (sevErrorEventsLogged > 0) {
				printf("%lu SevError events logged\n", sevErrorEventsLogged);
				rc = FDB_EXIT_ERROR;
			}
		}

		//g_simulator.run();

		#ifdef ALLOC_INSTRUMENTATION
		{
			std::cout << "Page Counts: "
				<< FastAllocator<16>::pageCount << " "
				<< FastAllocator<32>::pageCount << " "
				<< FastAllocator<64>::pageCount << " "
				<< FastAllocator<128>::pageCount << " "
				<< FastAllocator<256>::pageCount << " "
				<< FastAllocator<512>::pageCount << " "
				<< FastAllocator<1024>::pageCount << " "
				<< FastAllocator<2048>::pageCount << " "
				<< FastAllocator<4096>::pageCount << " "
				<< FastAllocator<8192>::pageCount << " "
				<< FastAllocator<16384>::pageCount << std::endl;

			vector< std::pair<std::string, const char*> > typeNames;
			for( auto i = allocInstr.begin(); i != allocInstr.end(); ++i ) {
				std::string s;

#ifdef __linux__
				char *demangled = abi::__cxa_demangle(i->first, NULL, NULL, NULL);
				if (demangled) {
					s = demangled;
					if (StringRef(s).startsWith(LiteralStringRef("(anonymous namespace)::")))
						s = s.substr(LiteralStringRef("(anonymous namespace)::").size());
					free(demangled);
				} else
					s = i->first;
#else
				s = i->first;
				if (StringRef(s).startsWith(LiteralStringRef("class `anonymous namespace'::")))
					s = s.substr(LiteralStringRef("class `anonymous namespace'::").size());
				else if (StringRef(s).startsWith(LiteralStringRef("class ")))
					s = s.substr(LiteralStringRef("class ").size());
				else if (StringRef(s).startsWith(LiteralStringRef("struct ")))
					s = s.substr(LiteralStringRef("struct ").size());
#endif

				typeNames.push_back( std::make_pair(s, i->first) );
			}
			std::sort(typeNames.begin(), typeNames.end());
			for(int i=0; i<typeNames.size(); i++) {
				const char* n = typeNames[i].second;
				auto& f = allocInstr[n];
				printf("%+d\t%+d\t%d\t%d\t%s\n", f.allocCount, -f.deallocCount, f.allocCount-f.deallocCount, f.maxAllocated, typeNames[i].first.c_str());
			}

			// We're about to exit and clean up data structures, this will wreak havoc on allocation recording
			memSample_entered = true;
		}
		#endif
		//printf("\n%d tests passed; %d tests failed\n", passCount, failCount);
		flushAndExit(rc);
	} catch (Error& e) {
		fprintf(stderr, "Error: %s\n", e.what());
		TraceEvent(SevError, "MainError").error(e);
		//printf("\n%d tests passed; %d tests failed\n", passCount, failCount);
		flushAndExit(FDB_EXIT_MAIN_ERROR);
	} catch (boost::system::system_error& e) {
		ASSERT_WE_THINK(false); // boost errors shouldn't leak
		fprintf(stderr, "boost::system::system_error: %s (%d)", e.what(), e.code().value());
		TraceEvent(SevError, "MainError").error(unknown_error()).detail("RootException", e.what());
		//printf("\n%d tests passed; %d tests failed\n", passCount, failCount);
		flushAndExit(FDB_EXIT_MAIN_EXCEPTION);
	} catch (std::exception& e) {
		fprintf(stderr, "std::exception: %s\n", e.what());
		TraceEvent(SevError, "MainError").error(unknown_error()).detail("RootException", e.what());
		//printf("\n%d tests passed; %d tests failed\n", passCount, failCount);
		flushAndExit(FDB_EXIT_MAIN_EXCEPTION);
	}

	static_assert( LBLocalityData<StorageServerInterface>::Present, "Storage server interface should be load balanced" );
	static_assert( LBLocalityData<MasterProxyInterface>::Present, "Master proxy interface should be load balanced" );
	static_assert( LBLocalityData<TLogInterface>::Present, "TLog interface should be load balanced" );
	static_assert( !LBLocalityData<MasterInterface>::Present, "Master interface should not be load balanced" );
}<|MERGE_RESOLUTION|>--- conflicted
+++ resolved
@@ -1562,18 +1562,12 @@
 		delete FLOW_KNOBS;
 		delete SERVER_KNOBS;
 		delete CLIENT_KNOBS;
-<<<<<<< HEAD
+		FLOW_KNOBS = nullptr;
+		SERVER_KNOBS = nullptr;
+		CLIENT_KNOBS = nullptr;
 		FlowKnobs* flowKnobs = new FlowKnobs;
 		ClientKnobs* clientKnobs = new ClientKnobs;
 		ServerKnobs* serverKnobs = new ServerKnobs;
-=======
-		FLOW_KNOBS = nullptr;
-		SERVER_KNOBS = nullptr;
-		CLIENT_KNOBS = nullptr;
-		FlowKnobs* flowKnobs = new FlowKnobs(true, role == Simulation);
-		ClientKnobs* clientKnobs = new ClientKnobs(true);
-		ServerKnobs* serverKnobs = new ServerKnobs(true, clientKnobs, role == Simulation);
->>>>>>> 6b1b127e
 		FLOW_KNOBS = flowKnobs;
 		SERVER_KNOBS = serverKnobs;
 		CLIENT_KNOBS = clientKnobs;
