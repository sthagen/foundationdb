--- conflicted
+++ resolved
@@ -164,11 +164,7 @@
 		readyToPush(Void()), fileSizeWarningLimit(fileSizeWarningLimit), lastCommit(Void()), isFirstCommit(true)
 	{
 		if (BUGGIFY)
-<<<<<<< HEAD
-			fileExtensionBytes = 1<<10 * deterministicRandom()->randomSkewedUInt32( 1, 40<<10 );
-=======
-			fileExtensionBytes = _PAGE_SIZE * g_random->randomSkewedUInt32( 1, 10<<10 );
->>>>>>> c5fd42eb
+			fileExtensionBytes = _PAGE_SIZE * deterministicRandom()->randomSkewedUInt32( 1, 10<<10 );
 		if (BUGGIFY)
 			fileShrinkBytes = _PAGE_SIZE * deterministicRandom()->randomSkewedUInt32( 1, 10<<10 );
 		files[0].dbgFilename = filename(0);
