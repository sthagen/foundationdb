--- conflicted
+++ resolved
@@ -19,11 +19,8 @@
  */
 
 #include "fdbclient/FDBTypes.h"
-<<<<<<< HEAD
 #include "fdbclient/SystemData.h"
-=======
 #include "fdbclient/ReadYourWrites.h"
->>>>>>> d1be3038
 #include "fdbrpc/simulator.h"
 #include "fdbclient/BackupAgent.actor.h"
 #include "fdbclient/BackupContainer.h"
@@ -38,22 +35,16 @@
 	FileBackupAgent backupAgent;
 	bool submitOnly;
 	bool restoreOnly;
-<<<<<<< HEAD
+	bool waitForBackup;
 	bool checkBeginVersion;
-=======
-	bool waitForBackup;
->>>>>>> d1be3038
 
 	IncrementalBackupWorkload(WorkloadContext const& wcx) : TestWorkload(wcx) {
 		backupDir = getOption(options, LiteralStringRef("backupDir"), LiteralStringRef("file://simfdb/backups/"));
 		tag = getOption(options, LiteralStringRef("tag"), LiteralStringRef("default"));
 		submitOnly = getOption(options, LiteralStringRef("submitOnly"), false);
 		restoreOnly = getOption(options, LiteralStringRef("restoreOnly"), false);
-<<<<<<< HEAD
+		waitForBackup = getOption(options, LiteralStringRef("waitForBackup"), false);
 		checkBeginVersion = getOption(options, LiteralStringRef("checkBeginVersion"), false);
-=======
-		waitForBackup = getOption(options, LiteralStringRef("waitForBackup"), false);
->>>>>>> d1be3038
 	}
 
 	virtual std::string description() { return "IncrementalBackup"; }
@@ -123,7 +114,6 @@
 			state Version beginVersion = invalidVersion;
 			TraceEvent("IBackupRestoreAttempt");
 			wait(success(self->backupAgent.waitBackup(cx, self->tag.toString(), false, &backupContainer, &backupUID)));
-<<<<<<< HEAD
 			if (self->checkBeginVersion) {
 				TraceEvent("IBackupReadSystemKeys");
 				state Reference<ReadYourWritesTransaction> tr(new ReadYourWritesTransaction(cx));
@@ -148,10 +138,6 @@
 			wait(
 			    success(self->backupAgent.restore(cx, cx, Key(self->tag.toString()), Key(backupContainer->getURL()),
 			                                      true, invalidVersion, true, normalKeys, Key(), Key(), true, true, beginVersion)));
-=======
-			wait(success(self->backupAgent.restore(cx, cx, Key(self->tag.toString()), Key(backupContainer->getURL()),
-			                                       true, -1, true, normalKeys, Key(), Key(), true, true)));
->>>>>>> d1be3038
 			TraceEvent("IBackupRestoreSuccess");
 		}
 		return Void();
