/*
 * ManagementAPI.actor.cpp
 *
 * This source file is part of the FoundationDB open source project
 *
 * Copyright 2013-2018 Apple Inc. and the FoundationDB project authors
 *
 * Licensed under the Apache License, Version 2.0 (the "License");
 * you may not use this file except in compliance with the License.
 * You may obtain a copy of the License at
 *
 *     http://www.apache.org/licenses/LICENSE-2.0
 *
 * Unless required by applicable law or agreed to in writing, software
 * distributed under the License is distributed on an "AS IS" BASIS,
 * WITHOUT WARRANTIES OR CONDITIONS OF ANY KIND, either express or implied.
 * See the License for the specific language governing permissions and
 * limitations under the License.
 */

#include "fdbclient/ManagementAPI.actor.h"

#include "fdbclient/SystemData.h"
#include "fdbclient/NativeAPI.actor.h"
#include "fdbclient/CoordinationInterface.h"
#include "fdbclient/DatabaseContext.h"
#include "fdbrpc/simulator.h"
#include "fdbclient/StatusClient.h"
#include "flow/UnitTest.h"
#include "fdbrpc/ReplicationPolicy.h"
#include "fdbrpc/Replication.h"
#include "flow/actorcompiler.h"  // This must be the last #include.

ACTOR static Future<vector<AddressExclusion>> getExcludedServers(Transaction* tr);

bool isInteger(const std::string& s) {
	if( s.empty() ) return false;
	char *p;
	auto ign = strtol(s.c_str(), &p, 10);
	return (*p == 0);
}

// Defines the mapping between configuration names (as exposed by fdbcli, buildConfiguration()) and actual configuration parameters
std::map<std::string, std::string> configForToken( std::string const& mode ) {
	std::map<std::string, std::string> out;
	std::string p = configKeysPrefix.toString();

	if (mode == "new") {
		out[p+"initialized"]="1";
		return out;
	}

	size_t pos;

	// key:=value is unvalidated and unchecked
	pos = mode.find( ":=" );
	if( pos != std::string::npos ) {
		out[p+mode.substr(0, pos)] = mode.substr(pos+2);
		return out;
	}

	// key=value is constrained to a limited set of options and basic validation is performed
	pos = mode.find( "=" );
	if( pos != std::string::npos ) {
		std::string key = mode.substr(0, pos);
		std::string value = mode.substr(pos+1);

		if( (key == "logs" || key == "proxies" || key == "resolvers" || key == "remote_logs" || key == "log_routers" || key == "satellite_logs" || key == "usable_regions" || key == "repopulate_anti_quorum") && isInteger(value) ) {
			out[p+key] = value;
		}

		if( key == "regions" ) {
			json_spirit::mValue mv;
			json_spirit::read_string( value, mv );

			StatusObject regionObj;
			regionObj["regions"] = mv;
			out[p+key] = BinaryWriter::toValue(regionObj, IncludeVersion()).toString();
		}

		return out;
	}

	Optional<KeyValueStoreType> logType;
	Optional<KeyValueStoreType> storeType;
	if (mode == "ssd-1") {
		logType = KeyValueStoreType::SSD_BTREE_V1;
		storeType = KeyValueStoreType::SSD_BTREE_V1;
	} else if (mode == "ssd" || mode == "ssd-2") {
		logType = KeyValueStoreType::SSD_BTREE_V2;
		storeType = KeyValueStoreType::SSD_BTREE_V2;
	} else if (mode == "ssd-redwood-experimental") {
		logType = KeyValueStoreType::SSD_BTREE_V2;
		storeType = KeyValueStoreType::SSD_REDWOOD_V1;
	} else if (mode == "memory" || mode == "memory-2") {
		logType = KeyValueStoreType::SSD_BTREE_V2;
		storeType= KeyValueStoreType::MEMORY;
	} else if (mode == "memory-1") {
		logType = KeyValueStoreType::MEMORY;
		storeType= KeyValueStoreType::MEMORY;
	}
	// Add any new store types to fdbserver/workloads/ConfigureDatabase, too

	if (storeType.present()) {
		out[p+"log_engine"] = format("%d", logType.get());
		out[p+"storage_engine"] = format("%d", storeType.get());
		return out;
	}

	std::string redundancy, log_replicas;
	Reference<IReplicationPolicy> storagePolicy;
	Reference<IReplicationPolicy> tLogPolicy;

	bool redundancySpecified = true;
	if (mode == "single") {
		redundancy="1";
		log_replicas="1";
		storagePolicy = tLogPolicy = Reference<IReplicationPolicy>(new PolicyOne());

	} else if(mode == "double" || mode == "fast_recovery_double") {
		redundancy="2";
		log_replicas="2";
		storagePolicy = tLogPolicy = Reference<IReplicationPolicy>(new PolicyAcross(2, "zoneid", Reference<IReplicationPolicy>(new PolicyOne())));
	} else if(mode == "triple" || mode == "fast_recovery_triple") {
		redundancy="3";
		log_replicas="3";
		storagePolicy = tLogPolicy = Reference<IReplicationPolicy>(new PolicyAcross(3, "zoneid", Reference<IReplicationPolicy>(new PolicyOne())));
	} else if(mode == "three_datacenter" || mode == "multi_dc") {
		redundancy="6";
		log_replicas="4";
		storagePolicy = Reference<IReplicationPolicy>(new PolicyAcross(3, "dcid",
			Reference<IReplicationPolicy>(new PolicyAcross(2, "zoneid", Reference<IReplicationPolicy>(new PolicyOne())))
		));
		tLogPolicy = Reference<IReplicationPolicy>(new PolicyAcross(2, "dcid",
			Reference<IReplicationPolicy>(new PolicyAcross(2, "zoneid", Reference<IReplicationPolicy>(new PolicyOne())))
		));
	} else if(mode == "three_datacenter_fallback") {
		redundancy="4";
		log_replicas="4";
		storagePolicy = tLogPolicy = Reference<IReplicationPolicy>(new PolicyAcross(2, "dcid", Reference<IReplicationPolicy>(new PolicyAcross(2, "zoneid", Reference<IReplicationPolicy>(new PolicyOne())))));
	} else if(mode == "three_data_hall") {
		redundancy="3";
		log_replicas="4";
		storagePolicy = Reference<IReplicationPolicy>(new PolicyAcross(3, "data_hall", Reference<IReplicationPolicy>(new PolicyOne())));
		tLogPolicy = Reference<IReplicationPolicy>(new PolicyAcross(2, "data_hall",
			Reference<IReplicationPolicy>(new PolicyAcross(2, "zoneid", Reference<IReplicationPolicy>(new PolicyOne())))
		));
	} else if(mode == "three_data_hall_fallback") {
		redundancy="2";
		log_replicas="4";
		storagePolicy = Reference<IReplicationPolicy>(new PolicyAcross(2, "data_hall", Reference<IReplicationPolicy>(new PolicyOne())));
		tLogPolicy = Reference<IReplicationPolicy>(new PolicyAcross(2, "data_hall",
			Reference<IReplicationPolicy>(new PolicyAcross(2, "zoneid", Reference<IReplicationPolicy>(new PolicyOne())))
		));
	} else
		redundancySpecified = false;
	if (redundancySpecified) {
		out[p+"storage_replicas"] = redundancy;
		out[p+"log_replicas"] = log_replicas;
		out[p+"log_anti_quorum"] = "0";

		BinaryWriter policyWriter(IncludeVersion());
		serializeReplicationPolicy(policyWriter, storagePolicy);
		out[p+"storage_replication_policy"] = policyWriter.toValue().toString();

		policyWriter = BinaryWriter(IncludeVersion());
		serializeReplicationPolicy(policyWriter, tLogPolicy);
		out[p+"log_replication_policy"] = policyWriter.toValue().toString();
		return out;
	}

	std::string remote_redundancy, remote_log_replicas;
	Reference<IReplicationPolicy> remoteTLogPolicy;
	bool remoteRedundancySpecified = true;
	if (mode == "remote_default") {
		remote_redundancy="0";
		remote_log_replicas="0";
		remoteTLogPolicy = Reference<IReplicationPolicy>();
	} else if (mode == "remote_single") {
		remote_redundancy="1";
		remote_log_replicas="1";
		remoteTLogPolicy = Reference<IReplicationPolicy>(new PolicyOne());
	} else if(mode == "remote_double") {
		remote_redundancy="2";
		remote_log_replicas="2";
		remoteTLogPolicy = Reference<IReplicationPolicy>(new PolicyAcross(2, "zoneid", Reference<IReplicationPolicy>(new PolicyOne())));
	} else if(mode == "remote_triple") {
		remote_redundancy="3";
		remote_log_replicas="3";
		remoteTLogPolicy = Reference<IReplicationPolicy>(new PolicyAcross(3, "zoneid", Reference<IReplicationPolicy>(new PolicyOne())));
	} else if(mode == "remote_three_data_hall") { //FIXME: not tested in simulation
		remote_redundancy="3";
		remote_log_replicas="4";
		remoteTLogPolicy = Reference<IReplicationPolicy>(new PolicyAcross(2, "data_hall",
			Reference<IReplicationPolicy>(new PolicyAcross(2, "zoneid", Reference<IReplicationPolicy>(new PolicyOne())))
		));
	} else
		remoteRedundancySpecified = false;
	if (remoteRedundancySpecified) {
		out[p+"remote_log_replicas"] = remote_log_replicas;

		BinaryWriter policyWriter(IncludeVersion());
		serializeReplicationPolicy(policyWriter, remoteTLogPolicy);
		out[p+"remote_log_policy"] = policyWriter.toValue().toString();
		return out;
	}

	return out;
}

ConfigurationResult::Type buildConfiguration( std::vector<StringRef> const& modeTokens, std::map<std::string, std::string>& outConf ) {
	for(auto it : modeTokens) {
		std::string mode = it.toString();
		auto m = configForToken( mode );
		if( !m.size() ) {
			TraceEvent(SevWarnAlways, "UnknownOption").detail("Option", mode);
			return ConfigurationResult::UNKNOWN_OPTION;
		}

		for( auto t = m.begin(); t != m.end(); ++t ) {
			if( outConf.count( t->first ) ) {
				TraceEvent(SevWarnAlways, "ConflictingOption").detail("Option", printable(StringRef(t->first)));
				return ConfigurationResult::CONFLICTING_OPTIONS;
			}
			outConf[t->first] = t->second;
		}
	}
	auto p = configKeysPrefix.toString();
	if(!outConf.count(p + "storage_replication_policy") && outConf.count(p + "storage_replicas")) {
		int storageCount = stoi(outConf[p + "storage_replicas"]);
		Reference<IReplicationPolicy> storagePolicy = Reference<IReplicationPolicy>(new PolicyAcross(storageCount, "zoneid", Reference<IReplicationPolicy>(new PolicyOne())));
		BinaryWriter policyWriter(IncludeVersion());
		serializeReplicationPolicy(policyWriter, storagePolicy);
		outConf[p+"storage_replication_policy"] = policyWriter.toValue().toString();
	}

	if(!outConf.count(p + "log_replication_policy") && outConf.count(p + "log_replicas")) {
		int logCount = stoi(outConf[p + "log_replicas"]);
		Reference<IReplicationPolicy> logPolicy = Reference<IReplicationPolicy>(new PolicyAcross(logCount, "zoneid", Reference<IReplicationPolicy>(new PolicyOne())));
		BinaryWriter policyWriter(IncludeVersion());
		serializeReplicationPolicy(policyWriter, logPolicy);
		outConf[p+"log_replication_policy"] = policyWriter.toValue().toString();
	}
	return ConfigurationResult::SUCCESS;
}

ConfigurationResult::Type buildConfiguration( std::string const& configMode, std::map<std::string, std::string>& outConf ) {
	std::vector<StringRef> modes;

	int p = 0;
	while ( p < configMode.size() ) {
		int end = configMode.find_first_of(' ', p);
		if (end == configMode.npos) end = configMode.size();
		modes.push_back( StringRef(configMode).substr(p, end-p) );
		p = end+1;
	}

	return buildConfiguration( modes, outConf );
}

bool isCompleteConfiguration( std::map<std::string, std::string> const& options ) {
	std::string p = configKeysPrefix.toString();

	return 	options.count( p+"log_replicas" ) == 1 &&
			options.count( p+"log_anti_quorum" ) == 1 &&
			options.count( p+"storage_replicas" ) == 1 &&
			options.count( p+"log_engine" ) == 1 &&
			options.count( p+"storage_engine" ) == 1;
}

ACTOR Future<DatabaseConfiguration> getDatabaseConfiguration( Database cx ) {
	state Transaction tr(cx);
	loop {
		try {
			tr.setOption(FDBTransactionOptions::LOCK_AWARE);
			Standalone<RangeResultRef> res = wait( tr.getRange(configKeys, CLIENT_KNOBS->TOO_MANY) );
			ASSERT( res.size() < CLIENT_KNOBS->TOO_MANY );
			DatabaseConfiguration config;
			config.fromKeyValues((VectorRef<KeyValueRef>) res);
			return config;
		} catch( Error &e ) {
			wait( tr.onError(e) );
		}
	}
}

ACTOR Future<ConfigurationResult::Type> changeConfig( Database cx, std::map<std::string, std::string> m, bool force ) {
	state StringRef initIdKey = LiteralStringRef( "\xff/init_id" );
	state Transaction tr(cx);

	if (!m.size()) {
		return ConfigurationResult::NO_OPTIONS_PROVIDED;
	}

	// make sure we have essential configuration options
	std::string initKey = configKeysPrefix.toString() + "initialized";
	state bool creating = m.count( initKey ) != 0;
	if (creating) {
		m[initIdKey.toString()] = g_random->randomUniqueID().toString();
		if (!isCompleteConfiguration(m)) {
			return ConfigurationResult::INCOMPLETE_CONFIGURATION;
		}
	}

	state Future<Void> tooLong = delay(4.5);
	state Key versionKey = BinaryWriter::toValue(g_random->randomUniqueID(),Unversioned());
	state bool oldReplicationUsesDcId = false;
	loop {
		try {
			tr.setOption( FDBTransactionOptions::PRIORITY_SYSTEM_IMMEDIATE );
			tr.setOption( FDBTransactionOptions::LOCK_AWARE );
			tr.setOption( FDBTransactionOptions::USE_PROVISIONAL_PROXIES );

			if(!creating && !force) {
				state Future<Standalone<RangeResultRef>> fConfig = tr.getRange(configKeys, CLIENT_KNOBS->TOO_MANY);
				state Future<vector<ProcessData>> fWorkers = getWorkers(&tr);
				wait( success(fConfig) || tooLong );

				if(!fConfig.isReady()) {
					return ConfigurationResult::DATABASE_UNAVAILABLE;
				}

				if(fConfig.isReady()) {
					ASSERT( fConfig.get().size() < CLIENT_KNOBS->TOO_MANY );
					state DatabaseConfiguration oldConfig;
					oldConfig.fromKeyValues((VectorRef<KeyValueRef>) fConfig.get());
					state DatabaseConfiguration newConfig = oldConfig;
					for(auto kv : m) {
						newConfig.set(kv.first, kv.second);
					}
					if(!newConfig.isValid()) {
						return ConfigurationResult::INVALID_CONFIGURATION;
					}
					
					if(newConfig.tLogPolicy->attributeKeys().count("dcid") && newConfig.regions.size()>0) {
						return ConfigurationResult::REGION_REPLICATION_MISMATCH;
					}

<<<<<<< HEAD
					oldReplicationUsesDcId = oldReplicationUsesDcId | oldConfig.tLogPolicy->attributeKeys().count("dcid");
=======
					oldReplicationUsesDcId = oldReplicationUsesDcId || oldConfig.tLogPolicy->attributeKeys().count("dcid");
>>>>>>> 6124a7e1

					if(oldConfig.usableRegions != newConfig.usableRegions) {
						//cannot change region configuration
						std::map<Key,int32_t> dcId_priority;
						for(auto& it : newConfig.regions) {
							dcId_priority[it.dcId] = it.priority;
						}
						for(auto& it : oldConfig.regions) {
							if(!dcId_priority.count(it.dcId) || dcId_priority[it.dcId] != it.priority) {
								return ConfigurationResult::REGIONS_CHANGED;
							}
						}

						//must only have one region with priority >= 0
						int activeRegionCount = 0;
						for(auto& it : newConfig.regions) {
							if(it.priority >= 0) {
								activeRegionCount++;
							}
						}
						if(activeRegionCount > 1) {
							return ConfigurationResult::MULTIPLE_ACTIVE_REGIONS;
						}
					}

					state Future<Standalone<RangeResultRef>> fServerList = (newConfig.regions.size()) ? tr.getRange( serverListKeys, CLIENT_KNOBS->TOO_MANY ) : Future<Standalone<RangeResultRef>>();

					if(newConfig.usableRegions==2) {
						if(oldReplicationUsesDcId) {
								state Future<Standalone<RangeResultRef>> fLocalityList = tr.getRange( tagLocalityListKeys, CLIENT_KNOBS->TOO_MANY );
								wait( success(fLocalityList) || tooLong );
								if(!fLocalityList.isReady()) {
									return ConfigurationResult::DATABASE_UNAVAILABLE;
								}
								Standalone<RangeResultRef> localityList = fLocalityList.get();
								ASSERT( !localityList.more && localityList.size() < CLIENT_KNOBS->TOO_MANY );

								std::set<Key> localityDcIds;
								for(auto& s : localityList) {
									auto dc = decodeTagLocalityListKey( s.key );
									if(dc.present()) {
										localityDcIds.insert(dc.get());
									}
								}

								for(auto& it : newConfig.regions) {
									if(localityDcIds.count(it.dcId) == 0) {
										return ConfigurationResult::DCID_MISSING;
									}
								}
						} else {
							//all regions with priority >= 0 must be fully replicated
							state std::vector<Future<Optional<Value>>> replicasFutures;
							for(auto& it : newConfig.regions) {
								if(it.priority >= 0) {
									replicasFutures.push_back(tr.get(datacenterReplicasKeyFor(it.dcId)));
								}
							}
							wait( waitForAll(replicasFutures) || tooLong );

							for(auto& it : replicasFutures) {
								if(!it.isReady()) {
									return ConfigurationResult::DATABASE_UNAVAILABLE;
								}
								if(!it.get().present()) {
									return ConfigurationResult::REGION_NOT_FULLY_REPLICATED;
								}
							}
						}
					}

					if(newConfig.regions.size()) {
						//all storage servers must be in one of the regions
						wait( success(fServerList) || tooLong );
						if(!fServerList.isReady()) {
							return ConfigurationResult::DATABASE_UNAVAILABLE;
						}
						Standalone<RangeResultRef> serverList = fServerList.get();
						ASSERT( !serverList.more && serverList.size() < CLIENT_KNOBS->TOO_MANY );

						std::set<Key> newDcIds;
						for(auto& it : newConfig.regions) {
							newDcIds.insert(it.dcId);
						}
						std::set<Key> missingDcIds;
						for(auto& s : serverList) {
							auto ssi = decodeServerListValue( s.value );
							if ( !ssi.locality.dcId().present() || !newDcIds.count(ssi.locality.dcId().get()) ) {
								missingDcIds.insert(ssi.locality.dcId().get());
							}
						}
						if(missingDcIds.size() > (oldReplicationUsesDcId ? 1 : 0)) {
							return ConfigurationResult::STORAGE_IN_UNKNOWN_DCID;
						}
					}

					wait( success(fWorkers) || tooLong );
					if(!fWorkers.isReady()) {
						return ConfigurationResult::DATABASE_UNAVAILABLE;
					}

					if(newConfig.regions.size()) {
						std::map<Optional<Key>, std::set<Optional<Key>>> dcId_zoneIds;
						for(auto& it : fWorkers.get()) {
							if( it.processClass.machineClassFitness(ProcessClass::Storage) <= ProcessClass::WorstFit ) {
								dcId_zoneIds[it.locality.dcId()].insert(it.locality.zoneId());
							}
						}
						for(auto& region : newConfig.regions) {
							if(dcId_zoneIds[region.dcId].size() < std::max(newConfig.storageTeamSize, newConfig.tLogReplicationFactor)) {
								return ConfigurationResult::NOT_ENOUGH_WORKERS;
							}
							if(region.satelliteTLogReplicationFactor > 0 && region.priority >= 0) {
								int totalSatelliteProcesses = 0;
								for(auto& sat : region.satellites) {
									totalSatelliteProcesses += dcId_zoneIds[sat.dcId].size();
								}
								if(totalSatelliteProcesses < region.satelliteTLogReplicationFactor) {
									return ConfigurationResult::NOT_ENOUGH_WORKERS;
								}
							}
						}
					} else {
						std::set<Optional<Key>> zoneIds;
						for(auto& it : fWorkers.get()) {
							if( it.processClass.machineClassFitness(ProcessClass::Storage) <= ProcessClass::WorstFit ) {
								zoneIds.insert(it.locality.zoneId());
							}
						}
						if(zoneIds.size() < std::max(newConfig.storageTeamSize, newConfig.tLogReplicationFactor)) {
							return ConfigurationResult::NOT_ENOUGH_WORKERS;
						}
					}
				}
			}

			if (creating) {
				tr.setOption( FDBTransactionOptions::INITIALIZE_NEW_DATABASE );
				tr.addReadConflictRange( singleKeyRange( initIdKey ) );
			} else if (m.size()) {
				// might be used in an emergency transaction, so make sure it is retry-self-conflicting and CAUSAL_WRITE_RISKY
				tr.setOption( FDBTransactionOptions::CAUSAL_WRITE_RISKY );
				tr.addReadConflictRange( singleKeyRange(m.begin()->first) );
			}

			for(auto i=m.begin(); i!=m.end(); ++i)
				tr.set( StringRef(i->first), StringRef(i->second) );

			tr.addReadConflictRange( singleKeyRange(moveKeysLockOwnerKey) );
			tr.set( moveKeysLockOwnerKey, versionKey );

			wait( tr.commit() );
			break;
		} catch (Error& e) {
			state Error e1(e);
			if ( (e.code() == error_code_not_committed || e.code() == error_code_transaction_too_old ) && creating) {
				// The database now exists.  Determine whether we created it or it was already existing/created by someone else.  The latter is an error.
				tr.reset();
				loop {
					try {
						tr.setOption( FDBTransactionOptions::PRIORITY_SYSTEM_IMMEDIATE );
						tr.setOption( FDBTransactionOptions::LOCK_AWARE );
						tr.setOption( FDBTransactionOptions::USE_PROVISIONAL_PROXIES );

						Optional<Value> v = wait( tr.get( initIdKey ) );
						if (v != m[initIdKey.toString()])
							return ConfigurationResult::DATABASE_ALREADY_CREATED;
						else
							return ConfigurationResult::DATABASE_CREATED;
					} catch (Error& e2) {
						wait( tr.onError(e2) );
					}
				}
			}
			wait( tr.onError(e1) );
		}
	}
	return ConfigurationResult::SUCCESS;
}

ConfigureAutoResult parseConfig( StatusObject const& status ) {
	ConfigureAutoResult result;
	StatusObjectReader statusObj(status);

	StatusObjectReader statusObjCluster;
	if (!statusObj.get("cluster", statusObjCluster))
		return ConfigureAutoResult();

	StatusObjectReader statusObjConfig;
	if (!statusObjCluster.get("configuration", statusObjConfig))
		return ConfigureAutoResult();

	if (!statusObjConfig.get("redundancy.factor", result.old_replication))
		return ConfigureAutoResult();

	result.auto_replication = result.old_replication;

	int storage_replication;
	int log_replication;
	if( result.old_replication == "single" ) {
		result.auto_replication = "double";
		storage_replication = 2;
		log_replication = 2;
	} else if( result.old_replication == "double" || result.old_replication == "fast_recovery_double" ) {
		storage_replication = 2;
		log_replication = 2;
	} else if( result.old_replication == "triple" || result.old_replication == "fast_recovery_triple" ) {
		storage_replication = 3;
		log_replication = 3;
	} else if( result.old_replication == "three_datacenter" ) {
		storage_replication = 6;
		log_replication = 4;
	} else if( result.old_replication == "three_datacenter_fallback" ) {
		storage_replication = 4;
		log_replication = 4;
	} else if( result.old_replication == "three_data_hall" ) {
		storage_replication = 3;
		log_replication = 4;
	} else if( result.old_replication == "three_data_hall_fallback" ) {
		storage_replication = 2;
		log_replication = 4;
	} else
		return ConfigureAutoResult();

	StatusObjectReader machinesMap;
	if (!statusObjCluster.get("machines", machinesMap))
		return ConfigureAutoResult();

	std::map<std::string, std::string> machineid_dcid;
	std::set<std::string> datacenters;
	int machineCount = 0;
	for (auto mach : machinesMap.obj()) {
		StatusObjectReader machine(mach.second);
		std::string dcId;
		if (machine.get("datacenter_id", dcId)) {
			machineid_dcid[mach.first] = dcId;
			datacenters.insert(dcId);
		}
		machineCount++;
	}

	result.machines = machineCount;

	if(datacenters.size() > 1)
		return ConfigureAutoResult();

	StatusObjectReader processesMap;
	if (!statusObjCluster.get("processes", processesMap))
		return ConfigureAutoResult();

	std::set<std::string> oldMachinesWithTransaction;
	int oldTransactionProcesses = 0;
	std::map<std::string, std::vector<std::pair<NetworkAddress, ProcessClass>>> machine_processes;
	int processCount = 0;
	for (auto proc : processesMap.obj()){
		StatusObjectReader process(proc.second);
		if (!process.has("excluded") || !process.last().get_bool()) {
			std::string addrStr;
			if (!process.get("address", addrStr))
				return ConfigureAutoResult();
			std::string class_source;
			if (!process.get("class_source", class_source))
				return ConfigureAutoResult();
			std::string class_type;
			if (!process.get("class_type", class_type))
				return ConfigureAutoResult();
			std::string machineId;
			if (!process.get("machine_id", machineId))
				return ConfigureAutoResult();

			NetworkAddress addr = NetworkAddress::parse(addrStr);
			ProcessClass processClass(class_type, class_source);

			if(processClass.classType() == ProcessClass::TransactionClass || processClass.classType() == ProcessClass::LogClass) {
				oldMachinesWithTransaction.insert(machineId);
			}

			if(processClass.classType() == ProcessClass::TransactionClass || processClass.classType() == ProcessClass::ProxyClass || processClass.classType() == ProcessClass::ResolutionClass || processClass.classType() == ProcessClass::StatelessClass || processClass.classType() == ProcessClass::LogClass) {
				oldTransactionProcesses++;
			}

			if( processClass.classSource() == ProcessClass::AutoSource ) {
				processClass = ProcessClass(ProcessClass::UnsetClass, ProcessClass::CommandLineSource);
				result.address_class[addr] = processClass;
			}

			if( processClass.classType() != ProcessClass::TesterClass ) {
				machine_processes[machineId].push_back(std::make_pair(addr, processClass));
				processCount++;
			}
		}
	}

	result.processes = processCount;
	result.old_processes_with_transaction = oldTransactionProcesses;
	result.old_machines_with_transaction = oldMachinesWithTransaction.size();

	std::map<std::pair<int, std::string>, std::vector<std::pair<NetworkAddress, ProcessClass>>> count_processes;
	for( auto& it : machine_processes ) {
		count_processes[std::make_pair(it.second.size(), it.first)] = it.second;
	}

	std::set<std::string> machinesWithTransaction;
	std::set<std::string> machinesWithStorage;
	int totalTransactionProcesses = 0;
	int existingProxyCount = 0;
	int existingResolverCount = 0;
	int existingStatelessCount = 0;
	for( auto& it : machine_processes ) {
		for(auto& proc : it.second ) {
			if(proc.second == ProcessClass::TransactionClass || proc.second == ProcessClass::LogClass) {
				totalTransactionProcesses++;
				machinesWithTransaction.insert(it.first);
			}
			if(proc.second == ProcessClass::StatelessClass) {
				existingStatelessCount++;
			}
			if(proc.second == ProcessClass::ProxyClass) {
				existingProxyCount++;
			}
			if(proc.second == ProcessClass::ResolutionClass) {
				existingResolverCount++;
			}
			if(proc.second == ProcessClass::StorageClass) {
				machinesWithStorage.insert(it.first);
			}
			if(proc.second == ProcessClass::UnsetClass && proc.second.classSource() == ProcessClass::DBSource) {
				machinesWithStorage.insert(it.first);
			}
		}
	}

	if( processCount < 10 )
		return ConfigureAutoResult();

	result.desired_resolvers = 1;
	int resolverCount;
	if (!statusObjConfig.get("resolvers", result.old_resolvers)) {
		result.old_resolvers = CLIENT_KNOBS->DEFAULT_AUTO_RESOLVERS;
		statusObjConfig.get("auto_resolvers", result.old_resolvers);
		result.auto_resolvers = result.desired_resolvers;
		resolverCount = result.auto_resolvers;
	} else {
		result.auto_resolvers = result.old_resolvers;
		resolverCount = result.old_resolvers;
	}

	result.desired_proxies = std::min( 12, processCount / 15 );
	int proxyCount;
	if (!statusObjConfig.get("proxies", result.old_proxies)) {
		result.old_proxies = CLIENT_KNOBS->DEFAULT_AUTO_PROXIES;
		statusObjConfig.get("auto_proxies", result.old_proxies);
		result.auto_proxies = result.desired_proxies;
		proxyCount = result.auto_proxies;
	} else {
		result.auto_proxies = result.old_proxies;
		proxyCount = result.old_proxies;
	}

	result.desired_logs = std::min( 12, processCount / 20 );
	result.desired_logs = std::max( result.desired_logs, log_replication + 1 );
	result.desired_logs = std::min<int>( result.desired_logs, machine_processes.size() );
	int logCount;
	if (!statusObjConfig.get("logs", result.old_logs)) {
		result.old_logs = CLIENT_KNOBS->DEFAULT_AUTO_LOGS;
		statusObjConfig.get("auto_logs", result.old_logs);
		result.auto_logs = result.desired_logs;
		logCount = result.auto_logs;
	} else {
		result.auto_logs = result.old_logs;
		logCount = result.old_logs;
	}

	logCount = std::max(logCount, log_replication);

	totalTransactionProcesses += std::min(existingProxyCount, proxyCount);
	totalTransactionProcesses += std::min(existingResolverCount, resolverCount);
	totalTransactionProcesses += existingStatelessCount;

	//if one process on a machine is transaction class, make them all transaction class
	for( auto& it : count_processes ) {
		if( machinesWithTransaction.count(it.first.second) && !machinesWithStorage.count(it.first.second) ) {
			for(auto& proc : it.second ) {
				if(proc.second == ProcessClass::UnsetClass && proc.second.classSource() == ProcessClass::CommandLineSource) {
					result.address_class[proc.first] = ProcessClass(ProcessClass::TransactionClass, ProcessClass::AutoSource);
					totalTransactionProcesses++;
				}
			}
		}
	}

	int desiredTotalTransactionProcesses = logCount + resolverCount + proxyCount;

	//add machines with all transaction class until we have enough processes and enough machines
	for( auto& it : count_processes ) {
		if( machinesWithTransaction.size() >= logCount && totalTransactionProcesses >= desiredTotalTransactionProcesses )
			break;

		if( !machinesWithTransaction.count(it.first.second) && !machinesWithStorage.count(it.first.second) ) {
			for(auto& proc : it.second ) {
				if(proc.second == ProcessClass::UnsetClass && proc.second.classSource() == ProcessClass::CommandLineSource) {
					ASSERT(proc.second != ProcessClass::TransactionClass);
					result.address_class[proc.first] = ProcessClass(ProcessClass::TransactionClass, ProcessClass::AutoSource);
					totalTransactionProcesses++;
					machinesWithTransaction.insert(it.first.second);
				}
			}
		}
	}

	if( machinesWithTransaction.size() < logCount || totalTransactionProcesses < desiredTotalTransactionProcesses )
		return ConfigureAutoResult();

	result.auto_processes_with_transaction = totalTransactionProcesses;
	result.auto_machines_with_transaction = machinesWithTransaction.size();

	if( 3*totalTransactionProcesses > processCount )
		return ConfigureAutoResult();

	return result;
}

ACTOR Future<ConfigurationResult::Type> autoConfig( Database cx, ConfigureAutoResult conf ) {
	state Transaction tr(cx);
	state Key versionKey = BinaryWriter::toValue(g_random->randomUniqueID(),Unversioned());

	if(!conf.address_class.size())
		return ConfigurationResult::INCOMPLETE_CONFIGURATION; //FIXME: correct return type

	loop {
		try {
			tr.setOption( FDBTransactionOptions::ACCESS_SYSTEM_KEYS );
			tr.setOption( FDBTransactionOptions::PRIORITY_SYSTEM_IMMEDIATE );
			tr.setOption( FDBTransactionOptions::LOCK_AWARE );
			tr.setOption( FDBTransactionOptions::USE_PROVISIONAL_PROXIES );

			vector<ProcessData> workers = wait( getWorkers(&tr) );
			std::map<NetworkAddress, Optional<Standalone<StringRef>>> address_processId;
			for(auto& w : workers) {
				address_processId[w.address] = w.locality.processId();
			}

			for(auto& it : conf.address_class) {
				if( it.second.classSource() == ProcessClass::CommandLineSource ) {
					tr.clear(processClassKeyFor(address_processId[it.first].get()));
				} else {
					tr.set(processClassKeyFor(address_processId[it.first].get()), processClassValue(it.second));
				}
			}

			if(conf.address_class.size())
				tr.set(processClassChangeKey, g_random->randomUniqueID().toString());

			if(conf.auto_logs != conf.old_logs)
				tr.set(configKeysPrefix.toString() + "auto_logs", format("%d", conf.auto_logs));

			if(conf.auto_proxies != conf.old_proxies)
				tr.set(configKeysPrefix.toString() + "auto_proxies", format("%d", conf.auto_proxies));

			if(conf.auto_resolvers != conf.old_resolvers)
				tr.set(configKeysPrefix.toString() + "auto_resolvers", format("%d", conf.auto_resolvers));


			if( conf.auto_replication != conf.old_replication ) {
				std::vector<StringRef> modes;
				modes.push_back(conf.auto_replication);
				std::map<std::string,std::string> m;
				auto r = buildConfiguration( modes, m );
				if (r != ConfigurationResult::SUCCESS)
					return r;

				for(auto& kv : m)
					tr.set(kv.first, kv.second);
			}

			tr.addReadConflictRange( singleKeyRange(moveKeysLockOwnerKey) );
			tr.set( moveKeysLockOwnerKey, versionKey );

			wait( tr.commit() );
			return ConfigurationResult::SUCCESS;
		} catch( Error &e ) {
			wait( tr.onError(e));
		}
	}
}

Future<ConfigurationResult::Type> changeConfig( Database const& cx, std::vector<StringRef> const& modes, Optional<ConfigureAutoResult> const& conf, bool force ) {
	if( modes.size() && modes[0] == LiteralStringRef("auto") && conf.present() ) {
		return autoConfig(cx, conf.get());
	}

	std::map<std::string,std::string> m;
	auto r = buildConfiguration( modes, m );
	if (r != ConfigurationResult::SUCCESS)
		return r;
	return changeConfig(cx, m, force);
}

Future<ConfigurationResult::Type> changeConfig( Database const& cx, std::string const& modes, bool force ) {
	TraceEvent("ChangeConfig").detail("Mode", modes);
	std::map<std::string,std::string> m;
	auto r = buildConfiguration( modes, m );
	if (r != ConfigurationResult::SUCCESS)
		return r;
	return changeConfig(cx, m, force);
}

ACTOR Future<vector<ProcessData>> getWorkers( Transaction* tr ) {
	state Future<Standalone<RangeResultRef>> processClasses = tr->getRange( processClassKeys, CLIENT_KNOBS->TOO_MANY );
	state Future<Standalone<RangeResultRef>> processData = tr->getRange( workerListKeys, CLIENT_KNOBS->TOO_MANY );

	wait( success(processClasses) && success(processData) );
	ASSERT( !processClasses.get().more && processClasses.get().size() < CLIENT_KNOBS->TOO_MANY );
	ASSERT( !processData.get().more && processData.get().size() < CLIENT_KNOBS->TOO_MANY );

	std::map<Optional<Standalone<StringRef>>,ProcessClass> id_class;
	for( int i = 0; i < processClasses.get().size(); i++ ) {
		id_class[decodeProcessClassKey(processClasses.get()[i].key)] = decodeProcessClassValue(processClasses.get()[i].value);
	}

	std::vector<ProcessData> results;

	for( int i = 0; i < processData.get().size(); i++ ) {
		ProcessData data = decodeWorkerListValue(processData.get()[i].value);
		ProcessClass processClass = id_class[data.locality.processId()];

		if(processClass.classSource() == ProcessClass::DBSource || data.processClass.classType() == ProcessClass::UnsetClass)
			data.processClass = processClass;

		if(data.processClass.classType() != ProcessClass::TesterClass)
			results.push_back(data);
	}

	return results;
}

ACTOR Future<vector<ProcessData>> getWorkers( Database cx ) {
	state Transaction tr(cx);
	loop {
		try {
			tr.setOption( FDBTransactionOptions::READ_SYSTEM_KEYS );
			tr.setOption( FDBTransactionOptions::PRIORITY_SYSTEM_IMMEDIATE );  // necessary?
			tr.setOption( FDBTransactionOptions::LOCK_AWARE );
			vector<ProcessData> workers = wait( getWorkers(&tr) );
			return workers;
		} catch (Error& e) {
			wait( tr.onError(e) );
		}
	}
}

ACTOR Future<std::vector<NetworkAddress>> getCoordinators( Database cx ) {
	state Transaction tr(cx);
	loop {
		try {
			tr.setOption( FDBTransactionOptions::LOCK_AWARE );
			Optional<Value> currentKey = wait( tr.get( coordinatorsKey ) );
			if (!currentKey.present())
				return std::vector<NetworkAddress>();

			return ClusterConnectionString( currentKey.get().toString() ).coordinators();
		} catch (Error& e) {
			wait( tr.onError(e) );
		}
	}
}

ACTOR Future<CoordinatorsResult::Type> changeQuorum( Database cx, Reference<IQuorumChange> change ) {
	state Transaction tr(cx);
	state int retries = 0;
	state std::vector<NetworkAddress> desiredCoordinators;
	state int notEnoughMachineResults = 0;

	loop {
		try {
			tr.setOption( FDBTransactionOptions::LOCK_AWARE );
			tr.setOption( FDBTransactionOptions::USE_PROVISIONAL_PROXIES );
			Optional<Value> currentKey = wait( tr.get( coordinatorsKey ) );

			if (!currentKey.present())
				return CoordinatorsResult::BAD_DATABASE_STATE;  // Someone deleted this key entirely?

			state ClusterConnectionString old( currentKey.get().toString() );
			if ( cx->getConnectionFile() && old.clusterKeyName().toString() != cx->getConnectionFile()->getConnectionString().clusterKeyName() )
				return CoordinatorsResult::BAD_DATABASE_STATE;  // Someone changed the "name" of the database??

			state CoordinatorsResult::Type result = CoordinatorsResult::SUCCESS;
			if(!desiredCoordinators.size()) {
				std::vector<NetworkAddress> _desiredCoordinators = wait( change->getDesiredCoordinators( &tr, old.coordinators(), Reference<ClusterConnectionFile>(new ClusterConnectionFile(old)), result ) );
				desiredCoordinators = _desiredCoordinators;
			}

			if(result == CoordinatorsResult::NOT_ENOUGH_MACHINES && notEnoughMachineResults < 1) {
				//we could get not_enough_machines if we happen to see the database while the cluster controller is updating the worker list, so make sure it happens twice before returning a failure
				notEnoughMachineResults++;
				wait( delay(1.0) );
				tr.reset();
				continue;
			}
			if (result != CoordinatorsResult::SUCCESS)
				return result;
			if (!desiredCoordinators.size())
				return CoordinatorsResult::INVALID_NETWORK_ADDRESSES;
			std::sort(desiredCoordinators.begin(), desiredCoordinators.end());

			std::string newName = change->getDesiredClusterKeyName();
			if (newName.empty()) newName = old.clusterKeyName().toString();

			if ( old.coordinators() == desiredCoordinators && old.clusterKeyName() == newName)
				return retries ? CoordinatorsResult::SUCCESS : CoordinatorsResult::SAME_NETWORK_ADDRESSES;

			state ClusterConnectionString conn( desiredCoordinators, StringRef( newName + ':' + g_random->randomAlphaNumeric( 32 ) ) );

			if(g_network->isSimulated()) {
				for(int i = 0; i < (desiredCoordinators.size()/2)+1; i++) {
					auto address = NetworkAddress(desiredCoordinators[i].ip,desiredCoordinators[i].port,true,false);
					g_simulator.protectedAddresses.insert(address);
					TraceEvent("ProtectCoordinator").detail("Address", address).backtrace();
				}
			}

			TraceEvent("AttemptingQuorumChange").detail("FromCS", old.toString()).detail("ToCS", conn.toString());
			TEST(old.clusterKeyName() != conn.clusterKeyName());  // Quorum change with new name
			TEST(old.clusterKeyName() == conn.clusterKeyName()); // Quorum change with unchanged name

			vector<Future<Optional<LeaderInfo>>> leaderServers;
			ClientCoordinators coord( Reference<ClusterConnectionFile>( new ClusterConnectionFile( conn ) ) );
			for( int i = 0; i < coord.clientLeaderServers.size(); i++ )
				leaderServers.push_back( retryBrokenPromise( coord.clientLeaderServers[i].getLeader, GetLeaderRequest( coord.clusterKey, UID() ), TaskCoordinationReply ) );

			choose {
				when( wait( waitForAll( leaderServers ) ) ) {}
				when( wait( delay(5.0) ) ) {
					return CoordinatorsResult::COORDINATOR_UNREACHABLE;
				}
			}

			tr.set( coordinatorsKey, conn.toString() );

			wait( tr.commit() );
			ASSERT( false ); //commit should fail, but the value has changed
		} catch (Error& e) {
			TraceEvent("RetryQuorumChange").error(e).detail("Retries", retries);
			wait( tr.onError(e) );
			++retries;
		}
	}
}

struct SpecifiedQuorumChange : IQuorumChange {
	vector<NetworkAddress> desired;
	explicit SpecifiedQuorumChange( vector<NetworkAddress> const& desired ) : desired(desired) {}
	virtual Future<vector<NetworkAddress>> getDesiredCoordinators( Transaction* tr, vector<NetworkAddress> oldCoordinators, Reference<ClusterConnectionFile>, CoordinatorsResult::Type& ) {
		return desired;
	}
};
Reference<IQuorumChange> specifiedQuorumChange(vector<NetworkAddress> const& addresses) { return Reference<IQuorumChange>(new SpecifiedQuorumChange(addresses)); }

struct NoQuorumChange : IQuorumChange {
	virtual Future<vector<NetworkAddress>> getDesiredCoordinators( Transaction* tr, vector<NetworkAddress> oldCoordinators, Reference<ClusterConnectionFile>, CoordinatorsResult::Type& ) {
		return oldCoordinators;
	}
};
Reference<IQuorumChange> noQuorumChange() { return Reference<IQuorumChange>(new NoQuorumChange); }

struct NameQuorumChange : IQuorumChange {
	std::string newName;
	Reference<IQuorumChange> otherChange;
	explicit NameQuorumChange( std::string const& newName, Reference<IQuorumChange> const& otherChange ) : newName(newName), otherChange(otherChange) {}
	virtual Future<vector<NetworkAddress>> getDesiredCoordinators( Transaction* tr, vector<NetworkAddress> oldCoordinators, Reference<ClusterConnectionFile> cf, CoordinatorsResult::Type& t ) {
		return otherChange->getDesiredCoordinators(tr, oldCoordinators, cf, t);
	}
	virtual std::string getDesiredClusterKeyName() {
		return newName;
	}
};
Reference<IQuorumChange> nameQuorumChange(std::string const& name, Reference<IQuorumChange> const& other) {
	return Reference<IQuorumChange>(new NameQuorumChange( name, other ));
}

struct AutoQuorumChange : IQuorumChange {
	int desired;
	explicit AutoQuorumChange( int desired ) : desired(desired) {}

	virtual Future<vector<NetworkAddress>> getDesiredCoordinators( Transaction* tr, vector<NetworkAddress> oldCoordinators, Reference<ClusterConnectionFile> ccf, CoordinatorsResult::Type& err ) {
		return getDesired( this, tr, oldCoordinators, ccf, &err );
	}

	ACTOR static Future<int> getRedundancy( AutoQuorumChange* self, Transaction* tr ) {
		state Future<Optional<Value>> fStorageReplicas = tr->get( LiteralStringRef("storage_replicas").withPrefix( configKeysPrefix ) );
		state Future<Optional<Value>> fLogReplicas = tr->get( LiteralStringRef("log_replicas").withPrefix( configKeysPrefix ) );
		wait( success( fStorageReplicas ) && success( fLogReplicas ) );
		int redundancy = std::min(
			atoi( fStorageReplicas.get().get().toString().c_str() ),
			atoi( fLogReplicas.get().get().toString().c_str() ) );

		return redundancy;
	}

	ACTOR static Future<bool> isAcceptable( AutoQuorumChange* self, Transaction* tr, vector<NetworkAddress> oldCoordinators, Reference<ClusterConnectionFile> ccf, int desiredCount, std::set<AddressExclusion>* excluded ) {
		// Are there enough coordinators for the redundancy level?
		if (oldCoordinators.size() < desiredCount) return false;
		if (oldCoordinators.size() % 2 != 1) return false;

		// Check availability
		ClientCoordinators coord(ccf);
		vector<Future<Optional<LeaderInfo>>> leaderServers;
		for( int i = 0; i < coord.clientLeaderServers.size(); i++ )
			leaderServers.push_back( retryBrokenPromise( coord.clientLeaderServers[i].getLeader, GetLeaderRequest( coord.clusterKey, UID() ), TaskCoordinationReply ) );
		Optional<vector<Optional<LeaderInfo>>> results = wait( timeout( getAll(leaderServers), CLIENT_KNOBS->IS_ACCEPTABLE_DELAY ) );
		if (!results.present()) return false;  // Not all responded
		for(auto& r : results.get())
			if (!r.present())
				return false;   // Coordinator doesn't know about this database?

		// Check exclusions
		for(auto& c : oldCoordinators) {
			if (addressExcluded(*excluded, c)) return false;
		}

		// Check locality
		// FIXME: Actual locality!
		std::sort( oldCoordinators.begin(), oldCoordinators.end() );
		for(int i=1; i<oldCoordinators.size(); i++)
			if (oldCoordinators[i-1].ip == oldCoordinators[i].ip)
				return false;  // Multiple coordinators share an IP

		return true; // The status quo seems fine
	}

	ACTOR static Future<vector<NetworkAddress>> getDesired( AutoQuorumChange* self, Transaction* tr, vector<NetworkAddress> oldCoordinators, Reference<ClusterConnectionFile> ccf, CoordinatorsResult::Type* err ) {
		state int desiredCount = self->desired;

		if(desiredCount == -1) {
			int redundancy = wait( getRedundancy( self, tr ) );
			desiredCount = redundancy*2 - 1;
		}

		std::vector<AddressExclusion> excl = wait( getExcludedServers( tr ) );
		state std::set<AddressExclusion> excluded( excl.begin(), excl.end() );

		vector<ProcessData> _workers = wait(getWorkers(tr));
		state vector<ProcessData> workers = _workers;

		std::map<NetworkAddress, LocalityData> addr_locality;
		for(auto w : workers)
			addr_locality[w.address] = w.locality;

		// since we don't have the locality data for oldCoordinators:
		//     check if every old coordinator is in the workers vector and
		//     check if multiple old coordinators map to the same locality data (same machine)
		bool checkAcceptable = true;
		std::set<Optional<Standalone<StringRef>>> checkDuplicates;
		for (auto addr : oldCoordinators) {
			auto findResult = addr_locality.find(addr);
			if (findResult == addr_locality.end() || checkDuplicates.count(findResult->second.zoneId())){
				checkAcceptable = false;
				break;
			}
			checkDuplicates.insert(findResult->second.zoneId());
		}

		if (checkAcceptable){
			bool ok = wait(isAcceptable(self, tr, oldCoordinators, ccf, desiredCount, &excluded));
			if (ok) return oldCoordinators;
		}

		std::vector<NetworkAddress> chosen;
		self->addDesiredWorkers(chosen, workers, desiredCount, excluded);

		if (chosen.size() < desiredCount) {
			if (chosen.size() < oldCoordinators.size()) {
				TraceEvent("NotEnoughMachinesForCoordinators").detail("EligibleWorkers", workers.size()).detail("DesiredCoordinators", desiredCount).detail("CurrentCoordinators", oldCoordinators.size());
				*err = CoordinatorsResult::NOT_ENOUGH_MACHINES;
				return vector<NetworkAddress>();
			}
			desiredCount = std::max(oldCoordinators.size(), (workers.size() - 1) | 1);
			chosen.resize(desiredCount);
		}

		return chosen;
	}

	void addDesiredWorkers(vector<NetworkAddress>& chosen, const vector<ProcessData>& workers, int desiredCount, const std::set<AddressExclusion>& excluded) {
		vector<ProcessData> remainingWorkers(workers);
		g_random->randomShuffle(remainingWorkers);

		std::partition(remainingWorkers.begin(), remainingWorkers.end(), [](const ProcessData& data) { return (data.processClass == ProcessClass::CoordinatorClass); });

		std::map<StringRef, int> maxCounts;
		std::map<StringRef, std::map<StringRef, int>> currentCounts;
		std::map<StringRef, int> hardLimits;

		vector<StringRef> fields({
			LiteralStringRef("dcid"),
			LiteralStringRef("data_hall"),
			LiteralStringRef("zoneid"),
			LiteralStringRef("machineid")
		});

		for(auto field = fields.begin(); field != fields.end(); field++) {
			if(field->toString() == "zoneid") {
				hardLimits[*field] = 1;
			}
			else {
				hardLimits[*field] = desiredCount;
			}
		}

		while(chosen.size() < desiredCount) {
			bool found = false;
			for (auto worker = remainingWorkers.begin(); worker != remainingWorkers.end(); worker++) {
				if(addressExcluded(excluded, worker->address)) {
					continue;
				}
				bool valid = true;
				for(auto field = fields.begin(); field != fields.end(); field++) {
					if(maxCounts[*field] == 0) {
						maxCounts[*field] = 1;
					}
					auto value = worker->locality.get(*field).orDefault(LiteralStringRef(""));
					auto currentCount = currentCounts[*field][value];
					if(currentCount >= maxCounts[*field]) {
						valid = false;
						break;
					}
				}
				if(valid) {
					for(auto field = fields.begin(); field != fields.end(); field++) {
						auto value = worker->locality.get(*field).orDefault(LiteralStringRef(""));
						currentCounts[*field][value] += 1;
					}
					chosen.push_back(worker->address);
					remainingWorkers.erase(worker);
					found = true;
					break;
				}
			}
			if(!found) {
				bool canIncrement = false;
				for(auto field = fields.begin(); field != fields.end(); field++) {
					if(maxCounts[*field] < hardLimits[*field]) {
						maxCounts[*field] += 1;
						canIncrement = true;
						break;
					}
				}
				if(!canIncrement) {
					break;
				}
			}
		}
	}
};
Reference<IQuorumChange> autoQuorumChange( int desired ) { return Reference<IQuorumChange>(new AutoQuorumChange(desired)); }

ACTOR Future<Void> excludeServers( Database cx, vector<AddressExclusion> servers ) {
	state Transaction tr(cx);
	state Key versionKey = BinaryWriter::toValue(g_random->randomUniqueID(),Unversioned());
	state std::string excludeVersionKey = g_random->randomUniqueID().toString();

	loop {
		try {
			tr.setOption( FDBTransactionOptions::ACCESS_SYSTEM_KEYS );
			tr.setOption( FDBTransactionOptions::PRIORITY_SYSTEM_IMMEDIATE );
			tr.setOption( FDBTransactionOptions::LOCK_AWARE );
			tr.setOption( FDBTransactionOptions::USE_PROVISIONAL_PROXIES );

			tr.addReadConflictRange( singleKeyRange(excludedServersVersionKey) ); //To conflict with parallel includeServers
			tr.addReadConflictRange( singleKeyRange(moveKeysLockOwnerKey) );
			tr.set( moveKeysLockOwnerKey, versionKey );
			tr.set( excludedServersVersionKey, excludeVersionKey );
			for(auto& s : servers)
				tr.set( encodeExcludedServersKey(s), StringRef() );

			TraceEvent("ExcludeServersCommit").detail("Servers", describe(servers));

			wait( tr.commit() );
			return Void();
		} catch (Error& e) {
			wait( tr.onError(e) );
		}
	}
}

ACTOR Future<Void> includeServers( Database cx, vector<AddressExclusion> servers ) {
	state bool includeAll = false;
	state Transaction tr(cx);
	state Key versionKey = BinaryWriter::toValue(g_random->randomUniqueID(),Unversioned());
	state std::string excludeVersionKey = g_random->randomUniqueID().toString();

	loop {
		try {
			tr.setOption( FDBTransactionOptions::ACCESS_SYSTEM_KEYS );
			tr.setOption( FDBTransactionOptions::PRIORITY_SYSTEM_IMMEDIATE );
			tr.setOption( FDBTransactionOptions::LOCK_AWARE );
			tr.setOption( FDBTransactionOptions::USE_PROVISIONAL_PROXIES );

			// includeServers might be used in an emergency transaction, so make sure it is retry-self-conflicting and CAUSAL_WRITE_RISKY
			tr.setOption( FDBTransactionOptions::CAUSAL_WRITE_RISKY );
			tr.addReadConflictRange( singleKeyRange(excludedServersVersionKey) );
			tr.addReadConflictRange( singleKeyRange(moveKeysLockOwnerKey) );

			tr.set( moveKeysLockOwnerKey, versionKey );
			tr.set( excludedServersVersionKey, excludeVersionKey );

			for(auto& s : servers ) {
				if (!s.isValid()) {
					tr.clear( excludedServersKeys );
					includeAll = true;
				} else if (s.isWholeMachine()) {
					// Eliminate both any ip-level exclusion (1.2.3.4) and any
					// port-level exclusions (1.2.3.4:5)
					// The range ['IP', 'IP;'] was originally deleted. ';' is
					// char(':' + 1). This does not work, as other for all
					// x between 0 and 9, 'IPx' will also be in this range.
					//
					// This is why we now make two clears: first only of the ip
					// address, the second will delete all ports.
					auto addr = encodeExcludedServersKey(s);
					tr.clear(singleKeyRange(addr));
					tr.clear(KeyRangeRef(addr + ':', addr + char(':' + 1)));
				} else {
					tr.clear( encodeExcludedServersKey(s) );
				}
			}

			TraceEvent("IncludeServersCommit").detail("Servers", describe(servers));

			wait( tr.commit() );
			return Void();
		} catch (Error& e) {
			TraceEvent("IncludeServersError").error(e, true);
			wait( tr.onError(e) );
		}
	}
}

ACTOR Future<Void> setClass( Database cx, AddressExclusion server, ProcessClass processClass ) {
	state Transaction tr(cx);

	loop {
		try {
			tr.setOption( FDBTransactionOptions::ACCESS_SYSTEM_KEYS );
			tr.setOption( FDBTransactionOptions::PRIORITY_SYSTEM_IMMEDIATE );
			tr.setOption( FDBTransactionOptions::LOCK_AWARE );
			tr.setOption( FDBTransactionOptions::USE_PROVISIONAL_PROXIES );

			vector<ProcessData> workers = wait( getWorkers(&tr) );

			bool foundChange = false;
			for(int i = 0; i < workers.size(); i++) {
				if( server.excludes(workers[i].address) ) {
					if(processClass.classType() != ProcessClass::InvalidClass)
						tr.set(processClassKeyFor(workers[i].locality.processId().get()), processClassValue(processClass));
					else
						tr.clear(processClassKeyFor(workers[i].locality.processId().get()));
					foundChange = true;
				}
			}

			if(foundChange)
				tr.set(processClassChangeKey, g_random->randomUniqueID().toString());

			wait( tr.commit() );
			return Void();
		} catch (Error& e) {
			wait( tr.onError(e) );
		}
	}
}

ACTOR static Future<vector<AddressExclusion>> getExcludedServers( Transaction* tr ) {
	Standalone<RangeResultRef> r = wait( tr->getRange( excludedServersKeys, CLIENT_KNOBS->TOO_MANY ) );
	ASSERT( !r.more && r.size() < CLIENT_KNOBS->TOO_MANY );

	vector<AddressExclusion> exclusions;
	for(auto i = r.begin(); i != r.end(); ++i) {
		auto a = decodeExcludedServersKey( i->key );
		if (a.isValid())
			exclusions.push_back( a );
	}
	return exclusions;
}

ACTOR Future<vector<AddressExclusion>> getExcludedServers( Database cx ) {
	state Transaction tr(cx);
	loop {
		try {
			tr.setOption( FDBTransactionOptions::READ_SYSTEM_KEYS );
			tr.setOption( FDBTransactionOptions::PRIORITY_SYSTEM_IMMEDIATE );  // necessary?
			tr.setOption( FDBTransactionOptions::LOCK_AWARE );
			vector<AddressExclusion> exclusions = wait( getExcludedServers(&tr) );
			return exclusions;
		} catch (Error& e) {
			wait( tr.onError(e) );
		}
	}
}

ACTOR Future<Void> printHealthyZone( Database cx ) {
	state Transaction tr(cx);
	loop {
		try {
			tr.setOption(FDBTransactionOptions::LOCK_AWARE);
			Optional<Value> val = wait( tr.get(healthyZoneKey) );
			if(!val.present() || decodeHealthyZoneValue(val.get()).second <= tr.getReadVersion().get()) {
				printf("No ongoing maintenance.\n");
			} else {
				auto healthyZone = decodeHealthyZoneValue(val.get());
				printf("Maintenance for zone %s will continue for %d seconds.\n", healthyZone.first.toString().c_str(), (healthyZone.second-tr.getReadVersion().get())/CLIENT_KNOBS->CORE_VERSIONSPERSECOND);
			}
			return Void();
		} catch( Error &e ) {
			wait(tr.onError(e));
		}
	}
}

ACTOR Future<Void> clearHealthyZone( Database cx ) {
	state Transaction tr(cx);
	loop {
		try {
			tr.setOption(FDBTransactionOptions::LOCK_AWARE);
			tr.clear(healthyZoneKey);
			wait(tr.commit());
			return Void();
		} catch( Error &e ) {
			wait(tr.onError(e));
		}
	}
}

ACTOR Future<Void> setHealthyZone( Database cx, StringRef zoneId, double seconds ) {
	state Transaction tr(cx);
	loop {
		try {
			tr.setOption(FDBTransactionOptions::LOCK_AWARE);
			Version readVersion = wait(tr.getReadVersion());
			tr.set(healthyZoneKey, healthyZoneValue(zoneId, readVersion + (seconds*CLIENT_KNOBS->CORE_VERSIONSPERSECOND)));
			wait(tr.commit());
			return Void();
		} catch( Error &e ) {
			wait(tr.onError(e));
		}
	}
}

ACTOR Future<int> setDDMode( Database cx, int mode ) {
	state Transaction tr(cx);
	state int oldMode = -1;
	state BinaryWriter wr(Unversioned());
	wr << mode;

	loop {
		try {
			Optional<Value> old = wait( tr.get( dataDistributionModeKey ) );
			if (oldMode < 0) {
				oldMode = 1;
				if (old.present()) {
					BinaryReader rd(old.get(), Unversioned());
					rd >> oldMode;
				}
			}
			if (!mode) {
				BinaryWriter wrMyOwner(Unversioned());
				wrMyOwner << dataDistributionModeLock;
				tr.set( moveKeysLockOwnerKey, wrMyOwner.toValue() );
			}

			tr.set( dataDistributionModeKey, wr.toValue() );

			wait( tr.commit() );
			return oldMode;
		} catch (Error& e) {
			TraceEvent("SetDDModeRetrying").error(e);
			wait (tr.onError(e));
		}
	}
}

ACTOR Future<Void> waitForExcludedServers( Database cx, vector<AddressExclusion> excl ) {
	state std::set<AddressExclusion> exclusions( excl.begin(), excl.end() );

	if (!excl.size()) return Void();

	loop {
		state Transaction tr(cx);
		try {
			tr.setOption( FDBTransactionOptions::READ_SYSTEM_KEYS );
			tr.setOption( FDBTransactionOptions::PRIORITY_SYSTEM_IMMEDIATE );  // necessary?
			tr.setOption( FDBTransactionOptions::LOCK_AWARE );

			// Just getting a consistent read version proves that a set of tlogs satisfying the exclusions has completed recovery

			// Check that there aren't any storage servers with addresses violating the exclusions
			Standalone<RangeResultRef> serverList = wait( tr.getRange( serverListKeys, CLIENT_KNOBS->TOO_MANY ) );
			ASSERT( !serverList.more && serverList.size() < CLIENT_KNOBS->TOO_MANY );

			state bool ok = true;
			for(auto& s : serverList) {
				auto addr = decodeServerListValue( s.value ).address();
				if ( addressExcluded(exclusions, addr) ) {
					ok = false;
					break;
				}
			}

			if (ok) {
				Optional<Standalone<StringRef>> value = wait( tr.get(logsKey) );
				ASSERT(value.present());
				auto logs = decodeLogsValue(value.get());
				for( auto const& log : logs.first ) {
					if (log.second == NetworkAddress() || addressExcluded(exclusions, log.second)) {
						ok = false;
						break;
					}
				}
				for( auto const& log : logs.second ) {
					if (log.second == NetworkAddress() || addressExcluded(exclusions, log.second)) {
						ok = false;
						break;
					}
				}
			}

			if (ok) return Void();

			wait( delayJittered( 1.0 ) );  // SOMEDAY: watches!
		} catch (Error& e) {
			wait( tr.onError(e) );
		}
	}
}

ACTOR Future<Void> waitForFullReplication( Database cx ) {
	state ReadYourWritesTransaction tr(cx);
	loop {
		try {
			tr.setOption( FDBTransactionOptions::READ_SYSTEM_KEYS );
			tr.setOption( FDBTransactionOptions::PRIORITY_SYSTEM_IMMEDIATE );
			tr.setOption( FDBTransactionOptions::LOCK_AWARE );

			Standalone<RangeResultRef> confResults = wait( tr.getRange(configKeys, CLIENT_KNOBS->TOO_MANY) );
			ASSERT( !confResults.more && confResults.size() < CLIENT_KNOBS->TOO_MANY );
			state DatabaseConfiguration config;
			config.fromKeyValues((VectorRef<KeyValueRef>) confResults);

			state std::vector<Future<Optional<Value>>> replicasFutures;
			for(auto& region : config.regions) {
				replicasFutures.push_back(tr.get(datacenterReplicasKeyFor(region.dcId)));
			}
			wait( waitForAll(replicasFutures) );

			state std::vector<Future<Void>> watchFutures;
			for(int i = 0; i < config.regions.size(); i++) {
				if( !replicasFutures[i].get().present() || decodeDatacenterReplicasValue(replicasFutures[i].get().get()) < config.storageTeamSize ) {
					watchFutures.push_back(tr.watch(datacenterReplicasKeyFor(config.regions[i].dcId)));
				}
			}

			if( !watchFutures.size() || (config.usableRegions == 1 && watchFutures.size() < config.regions.size())) {
				return Void();
			}

			wait( tr.commit() );
			wait( waitForAny(watchFutures) );
			tr.reset();
		} catch (Error& e) {
			wait( tr.onError(e) );
		}
	}
}

ACTOR Future<Void> timeKeeperSetDisable(Database cx) {
	loop {
		state Transaction tr(cx);
		try {
			tr.setOption(FDBTransactionOptions::ACCESS_SYSTEM_KEYS);
			tr.setOption(FDBTransactionOptions::LOCK_AWARE);
			tr.set(timeKeeperDisableKey, StringRef());
			wait(tr.commit());
			return Void();
		} catch (Error &e) {
			wait(tr.onError(e));
		}
	}
}

ACTOR Future<Void> lockDatabase( Transaction* tr, UID id ) {
	tr->setOption(FDBTransactionOptions::ACCESS_SYSTEM_KEYS);
	tr->setOption(FDBTransactionOptions::LOCK_AWARE);
	Optional<Value> val = wait( tr->get(databaseLockedKey) );

	if(val.present()) {
		if(BinaryReader::fromStringRef<UID>(val.get().substr(10), Unversioned()) == id) {
			return Void();
		} else {
			//TraceEvent("DBA_LockLocked").detail("Expecting", id).detail("Lock", BinaryReader::fromStringRef<UID>(val.get().substr(10), Unversioned()));
			throw database_locked();
		}
	}

	tr->atomicOp(databaseLockedKey, BinaryWriter::toValue(id, Unversioned()).withPrefix(LiteralStringRef("0123456789")).withSuffix(LiteralStringRef("\x00\x00\x00\x00")), MutationRef::SetVersionstampedValue);
	tr->addWriteConflictRange(normalKeys);
	return Void();
}

ACTOR Future<Void> lockDatabase( Reference<ReadYourWritesTransaction> tr, UID id ) {
	tr->setOption(FDBTransactionOptions::ACCESS_SYSTEM_KEYS);
	tr->setOption(FDBTransactionOptions::LOCK_AWARE);
	Optional<Value> val = wait( tr->get(databaseLockedKey) );

	if(val.present()) {
		if(BinaryReader::fromStringRef<UID>(val.get().substr(10), Unversioned()) == id) {
			return Void();
		} else {
			//TraceEvent("DBA_LockLocked").detail("Expecting", id).detail("Lock", BinaryReader::fromStringRef<UID>(val.get().substr(10), Unversioned()));
			throw database_locked();
		}
	}

	tr->atomicOp(databaseLockedKey, BinaryWriter::toValue(id, Unversioned()).withPrefix(LiteralStringRef("0123456789")).withSuffix(LiteralStringRef("\x00\x00\x00\x00")), MutationRef::SetVersionstampedValue);
	tr->addWriteConflictRange(normalKeys);
	return Void();
}

ACTOR Future<Void> lockDatabase( Database cx, UID id ) {
	state Transaction tr(cx);
	loop {
		try {
			wait( lockDatabase(&tr, id) );
			wait( tr.commit() );
			return Void();
		} catch( Error &e ) {
			if(e.code() == error_code_database_locked)
				throw e;
			wait( tr.onError(e) );
		}
	}
}

ACTOR Future<Void> unlockDatabase( Transaction* tr, UID id ) {
	tr->setOption(FDBTransactionOptions::ACCESS_SYSTEM_KEYS);
	tr->setOption(FDBTransactionOptions::LOCK_AWARE);
	Optional<Value> val = wait( tr->get(databaseLockedKey) );

	if(!val.present())
		return Void();

	if(val.present() && BinaryReader::fromStringRef<UID>(val.get().substr(10), Unversioned()) != id) {
		//TraceEvent("DBA_UnlockLocked").detail("Expecting", id).detail("Lock", BinaryReader::fromStringRef<UID>(val.get().substr(10), Unversioned()));
		throw database_locked();
	}

	tr->clear(singleKeyRange(databaseLockedKey));
	return Void();
}

ACTOR Future<Void> unlockDatabase( Reference<ReadYourWritesTransaction> tr, UID id ) {
	tr->setOption(FDBTransactionOptions::ACCESS_SYSTEM_KEYS);
	tr->setOption(FDBTransactionOptions::LOCK_AWARE);
	Optional<Value> val = wait( tr->get(databaseLockedKey) );

	if(!val.present())
		return Void();

	if(val.present() && BinaryReader::fromStringRef<UID>(val.get().substr(10), Unversioned()) != id) {
		//TraceEvent("DBA_UnlockLocked").detail("Expecting", id).detail("Lock", BinaryReader::fromStringRef<UID>(val.get().substr(10), Unversioned()));
		throw database_locked();
	}

	tr->clear(singleKeyRange(databaseLockedKey));
	return Void();
}

ACTOR Future<Void> unlockDatabase( Database cx, UID id ) {
	state Transaction tr(cx);
	loop {
		try {
			wait( unlockDatabase(&tr, id) );
			wait( tr.commit() );
			return Void();
		} catch( Error &e ) {
			if(e.code() == error_code_database_locked)
				throw e;
			wait( tr.onError(e) );
		}
	}
}

ACTOR Future<Void> checkDatabaseLock( Transaction* tr, UID id ) {
	tr->setOption(FDBTransactionOptions::ACCESS_SYSTEM_KEYS);
	tr->setOption(FDBTransactionOptions::LOCK_AWARE);
	Optional<Value> val = wait( tr->get(databaseLockedKey) );

	if (val.present() && BinaryReader::fromStringRef<UID>(val.get().substr(10), Unversioned()) != id) {
		//TraceEvent("DBA_CheckLocked").detail("Expecting", id).detail("Lock", BinaryReader::fromStringRef<UID>(val.get().substr(10), Unversioned())).backtrace();
		throw database_locked();
	}

	return Void();
}

ACTOR Future<Void> checkDatabaseLock( Reference<ReadYourWritesTransaction> tr, UID id ) {
	tr->setOption(FDBTransactionOptions::ACCESS_SYSTEM_KEYS);
	tr->setOption(FDBTransactionOptions::LOCK_AWARE);
	Optional<Value> val = wait( tr->get(databaseLockedKey) );

	if (val.present() && BinaryReader::fromStringRef<UID>(val.get().substr(10), Unversioned()) != id) {
		//TraceEvent("DBA_CheckLocked").detail("Expecting", id).detail("Lock", BinaryReader::fromStringRef<UID>(val.get().substr(10), Unversioned())).backtrace();
		throw database_locked();
	}

	return Void();
}

ACTOR Future<Void> forceRecovery( Reference<ClusterConnectionFile> clusterFile, Key dcId ) {
	state Reference<AsyncVar<Optional<ClusterInterface>>> clusterInterface(new AsyncVar<Optional<ClusterInterface>>);
	state Future<Void> leaderMon = monitorLeader<ClusterInterface>(clusterFile, clusterInterface);

	loop {
		choose {
			when ( wait( clusterInterface->get().present() ? brokenPromiseToNever( clusterInterface->get().get().forceRecovery.getReply( ForceRecoveryRequest(dcId) ) ) : Never() ) ) {
				return Void();
			}
			when ( wait( clusterInterface->onChange() )) {}
		}
	}
}

ACTOR Future<Void> waitForPrimaryDC( Database cx, StringRef dcId ) {
	state ReadYourWritesTransaction tr(cx);

	loop {
		try {
			tr.setOption(FDBTransactionOptions::ACCESS_SYSTEM_KEYS);
			Optional<Value> res = wait( tr.get(primaryDatacenterKey) );
			if(res.present() && res.get() == dcId) {
				return Void();
			}

			state Future<Void> watchFuture = tr.watch(primaryDatacenterKey);
			wait(tr.commit());
			wait(watchFuture);
			tr.reset();
		} catch (Error& e) {
			wait( tr.onError(e) );
		}
	}
}

json_spirit::Value_type normJSONType(json_spirit::Value_type type) {
	if (type == json_spirit::int_type)
		return json_spirit::real_type;
	return type;
}

void schemaCoverage( std::string const& spath, bool covered ) {
	static std::map<bool, std::set<std::string>> coveredSchemaPaths;

	if( coveredSchemaPaths[covered].insert(spath).second ) {
		TraceEvent ev(SevInfo, "CodeCoverage");
		ev.detail("File", "documentation/StatusSchema.json/" + spath).detail("Line", 0);
		if (!covered)
			ev.detail("Covered", 0);
	}
}

bool schemaMatch( json_spirit::mValue const& schemaValue, json_spirit::mValue const& resultValue, std::string& errorStr, Severity sev, bool checkCoverage, std::string path, std::string schemaPath ) {
	// Returns true if everything in `result` is permitted by `schema`
	bool ok = true;

	try {
		if(normJSONType(schemaValue.type()) != normJSONType(resultValue.type())) {
			errorStr += format("ERROR: Incorrect value type for key `%s'\n", path.c_str());
			TraceEvent(sev, "SchemaMismatch").detail("Path", path).detail("SchemaType", schemaValue.type()).detail("ValueType", resultValue.type());
			return false;
		}

		if(resultValue.type() == json_spirit::obj_type) {
			auto& result = resultValue.get_obj();
			auto& schema = schemaValue.get_obj();

			for(auto& rkv : result) {
				auto& key = rkv.first;
				auto& rv = rkv.second;
				std::string kpath = path + "." + key;
				std::string spath = schemaPath + "." + key;

				if(checkCoverage) {
					schemaCoverage(spath);
				}

				if(!schema.count(key)) {
					errorStr += format("ERROR: Unknown key `%s'\n", kpath.c_str());
					TraceEvent(sev, "SchemaMismatch").detail("Path", kpath).detail("SchemaPath", spath);
					ok = false;
					continue;
				}
				auto& sv = schema.at(key);

				if(sv.type() == json_spirit::obj_type && sv.get_obj().count("$enum")) {
					auto& enum_values = sv.get_obj().at("$enum").get_array();

					bool any_match = false;
					for(auto& enum_item : enum_values)
						if(enum_item == rv) {
							any_match = true;
							if(checkCoverage) {
								schemaCoverage(spath + ".$enum." + enum_item.get_str());
							}
							break;
						}
					if(!any_match) {
						errorStr += format("ERROR: Unknown value `%s' for key `%s'\n", json_spirit::write_string(rv).c_str(), kpath.c_str());
						TraceEvent(sev, "SchemaMismatch").detail("Path", kpath).detail("SchemaEnumItems", enum_values.size()).detail("Value", json_spirit::write_string(rv));
						if(checkCoverage) {
							schemaCoverage(spath + ".$enum." + json_spirit::write_string(rv));
						}
						ok = false;
					}
				} else if(sv.type() == json_spirit::obj_type && sv.get_obj().count("$map")) {
					if(rv.type() != json_spirit::obj_type) {
						errorStr += format("ERROR: Expected an object as the value for key `%s'\n", kpath.c_str());
						TraceEvent(sev, "SchemaMismatch").detail("Path", kpath).detail("SchemaType", sv.type()).detail("ValueType", rv.type());
						ok = false;
						continue;
					}
					if(sv.get_obj().at("$map").type() != json_spirit::obj_type) {
						continue;
					}
					auto& schemaVal = sv.get_obj().at("$map");
					auto& valueObj = rv.get_obj();

					if(checkCoverage) {
						schemaCoverage(spath + ".$map");
					}

					for(auto& valuePair : valueObj) {
						auto vpath = kpath + "[" + valuePair.first + "]";
						auto upath = spath + ".$map";
						if (valuePair.second.type() != json_spirit::obj_type) {
							errorStr += format("ERROR: Expected an object for `%s'\n", vpath.c_str());
							TraceEvent(sev, "SchemaMismatch").detail("Path", vpath).detail("ValueType", valuePair.second.type());
							ok = false;
							continue;
						}
						if(!schemaMatch(schemaVal, valuePair.second, errorStr, sev, checkCoverage, vpath, upath)) {
							ok = false;
						}
					}
				} else {
					if(!schemaMatch(sv, rv, errorStr, sev, checkCoverage, kpath, spath)) {
						ok = false;
					}
				}
			}
		} else if(resultValue.type() == json_spirit::array_type) {
			auto& valueArray = resultValue.get_array();
			auto& schemaArray = schemaValue.get_array();
			if(!schemaArray.size()) {
				// An empty schema array means that the value array is required to be empty
				if(valueArray.size()) {
					errorStr += format("ERROR: Expected an empty array for key `%s'\n", path.c_str());
					TraceEvent(sev, "SchemaMismatch").detail("Path", path).detail("SchemaSize", schemaArray.size()).detail("ValueSize", valueArray.size());
					return false;
				}
			} else if(schemaArray.size() == 1) {
				// A one item schema array means that all items in the value must match the first item in the schema
				int index = 0;
				for(auto &valueItem : valueArray) {
					if(!schemaMatch(schemaArray[0], valueItem, errorStr, sev, checkCoverage, path + format("[%d]", index), schemaPath + "[0]")) {
						ok = false;
					}
					index++;
				}
			} else {
				ASSERT(false);  // Schema doesn't make sense
			}
		}
		return ok;
	} catch (std::exception& e) {
		TraceEvent(SevError, "SchemaMatchException").detail("What", e.what()).detail("Path", path).detail("SchemaPath", schemaPath);
		throw unknown_error();
	}
}

TEST_CASE("/ManagementAPI/AutoQuorumChange/checkLocality") {
	wait(Future<Void>(Void()));

	std::vector<ProcessData> workers;
	std::vector<NetworkAddress> chosen;
	std::set<AddressExclusion> excluded;
	AutoQuorumChange change(5);

	for(int i = 0; i < 10; i++) {
		ProcessData data;
		auto dataCenter = std::to_string(i / 4 % 2);
		auto dataHall = dataCenter + std::to_string(i / 2 % 2);
		auto rack = dataHall + std::to_string(i % 2);
		auto machineId = rack + std::to_string(i);
		data.locality.set(LiteralStringRef("dcid"), StringRef(dataCenter));
		data.locality.set(LiteralStringRef("data_hall"), StringRef(dataHall));
		data.locality.set(LiteralStringRef("rack"), StringRef(rack));
		data.locality.set(LiteralStringRef("zoneid"), StringRef(rack));
		data.locality.set(LiteralStringRef("machineid"), StringRef(machineId));
		data.address.ip = IPAddress(i);

		workers.push_back(data);
	}

	auto noAssignIndex = g_random->randomInt(0, workers.size());
	workers[noAssignIndex].processClass._class = ProcessClass::CoordinatorClass;

	change.addDesiredWorkers(chosen, workers, 5, excluded);
	std::map<StringRef, std::set<StringRef>> chosenValues;

	ASSERT(chosen.size() == 5);
	std::vector<StringRef> fields({
		LiteralStringRef("dcid"),
		LiteralStringRef("data_hall"),
		LiteralStringRef("zoneid"),
		LiteralStringRef("machineid")
	});
	for(auto worker = chosen.begin(); worker != chosen.end(); worker++) {
		ASSERT(worker->ip.toV4() < workers.size());
		LocalityData data = workers[worker->ip.toV4()].locality;
		for(auto field = fields.begin(); field != fields.end(); field++) {
			chosenValues[*field].insert(data.get(*field).get());
		}
	}

	ASSERT(chosenValues[LiteralStringRef("dcid")].size() == 2);
	ASSERT(chosenValues[LiteralStringRef("data_hall")].size() == 4);
	ASSERT(chosenValues[LiteralStringRef("zoneid")].size() == 5);
	ASSERT(chosenValues[LiteralStringRef("machineid")].size() == 5);
	ASSERT(std::find(chosen.begin(), chosen.end(), workers[noAssignIndex].address) != chosen.end());

	return Void();
}<|MERGE_RESOLUTION|>--- conflicted
+++ resolved
@@ -336,11 +336,7 @@
 						return ConfigurationResult::REGION_REPLICATION_MISMATCH;
 					}
 
-<<<<<<< HEAD
-					oldReplicationUsesDcId = oldReplicationUsesDcId | oldConfig.tLogPolicy->attributeKeys().count("dcid");
-=======
 					oldReplicationUsesDcId = oldReplicationUsesDcId || oldConfig.tLogPolicy->attributeKeys().count("dcid");
->>>>>>> 6124a7e1
 
 					if(oldConfig.usableRegions != newConfig.usableRegions) {
 						//cannot change region configuration
